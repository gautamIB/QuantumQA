# Python
__pycache__/
*.py[cod]
*$py.class
*.so
.Python
build/
develop-eggs/
dist/
downloads/
eggs/
.eggs/
lib/
lib64/
parts/
sdist/
var/
wheels/
pip-wheel-metadata/
share/python-wheels/
*.egg-info/
.installed.cfg
*.egg

# Virtual Environment
venv/
env/
ENV/
quantumqa_venv/

# Test results and screenshots
test_results/
*.png
*.jpg
*.jpeg

# Security - Never commit credentials!
credentials.yaml
credentials.yml
secrets.yaml
secrets.yml
.env
.env.local
encryption.key

# IDE
.vscode/
.idea/
*.swp
*.swo

# OS
.DS_Store
Thumbs.db
<<<<<<< HEAD
generated_instructions/*

logs/
=======

# Result files
results/
logs/
test_results/
reports/
>>>>>>> 79671a8b
<|MERGE_RESOLUTION|>--- conflicted
+++ resolved
@@ -52,15 +52,11 @@
 # OS
 .DS_Store
 Thumbs.db
-<<<<<<< HEAD
 generated_instructions/*
 
 logs/
-=======
-
 # Result files
 results/
 logs/
 test_results/
-reports/
->>>>>>> 79671a8b
+reports/