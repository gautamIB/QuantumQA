#!/usr/bin/env python3
"""
Generic Action Executor - Executes browser actions in a standardized way
Works with any application using intelligent execution strategies
"""

import asyncio
import os
import sys
import importlib
import inspect
import shlex
from typing import Dict, Any, Optional, List, Callable, Tuple
from playwright.async_api import Page, Locator, Download
from pathlib import Path
from datetime import datetime


class ActionExecutor:
    """Generic executor for all browser actions."""

    def __init__(self, credentials_file: Path = None):
        """Initialize ActionExecutor with optional credential manager."""
        self.credential_manager = None
        self.config_dir = None

        if credentials_file and credentials_file.exists():
            try:
                from ..security.credential_manager import CredentialManager
                self.credential_manager = CredentialManager(credentials_file)
                print(f"🔐 Credential manager initialized: {credentials_file}")
                # Set config_dir from credentials file location
                self.config_dir = credentials_file.parent
            except ImportError:
                print(
                    "⚠️ Credential manager not available (cryptography package not installed)"
                )
            except Exception as e:
                print(f"⚠️ Failed to initialize credential manager: {e}")

        # Fallback config directory
        if not self.config_dir:
            self.config_dir = Path(__file__).parent.parent / "config"

    async def navigate(self,
                       page: Page,
                       url: str,
                       options: Dict[str, Any] = None) -> bool:
        """Navigate to URL with intelligent handling."""

        options = options or {}
        wait_until = options.get("wait_until", "domcontentloaded")
        timeout = options.get("timeout", 30000)

        print(f"    🧭 Navigating to: {url}")

        try:
            response = await page.goto(url,
                                       wait_until=wait_until,
                                       timeout=timeout)

            # Brief additional wait for page stability
            await asyncio.sleep(1)

            current_url = page.url
            current_title = await page.title()

            print(f"    ✅ Navigation successful")
            print(f"    🌐 Current URL: {current_url}")
            print(f"    📄 Page title: {current_title}")

            # Verify navigation worked
            if current_url == "about:blank":
                print(f"    ❌ Navigation failed - still on blank page")
                return False

            return True

        except Exception as e:
            print(f"    ❌ Navigation error: {e}")
            return False

    async def click(self,
                    element: Locator,
                    options: Dict[str, Any] = None) -> bool:
        """Click element with intelligent strategies."""

        options = options or {}
        force = options.get("force", False)
        timeout = options.get("timeout", 5000)

        try:
            # Get element info for debugging
            element_text = await element.text_content()
            element_tag = await element.evaluate("el => el.tagName")

            # print(f"    👆 Clicking element: '{element_text}' ({element_tag})")
            print(f"    👆 Clicking element: '{element_text[:100]}' ({element_tag})")

            # Special handling for dropdown items that might need force clicking
            if "dropdown" in options.get("target", "").lower():
                print(f"    🎯 Using dropdown-specific click strategies...")
                success = await self._try_dropdown_click_strategies(
                    element, options)
            else:
                # Try multiple click strategies based on element type and context
                success = await self._try_click_strategies(element, options)

            if success:
                print(f"    ✅ Click successful")

                # Check if this is likely a download button
                target_text = options.get("target", "").lower()
                page = element.page
                is_download_button = (
                    "export" in target_text or "download" in target_text
                    or "csv" in target_text
                    or (element_tag.lower() == "button"
                        and "export" in element_text.lower()) or
                    (await
                     element.evaluate("el => el.getAttribute('data-target')")
                     == "submitButton"))

                # Special handling for download buttons - handle file download
                if is_download_button:
                    print(
                        f"    📥 Detected download button click, setting up download handler..."
                    )

                    # Create downloads directory if it doesn't exist
                    download_directory = Path.cwd() / "downloads"
                    download_directory.mkdir(exist_ok=True)

                    try:
                        # Try to set up download handler
                        download_task = asyncio.create_task(
                            self._handle_download(page, download_directory))

                        # Wait a bit for download to initiate
                        await asyncio.sleep(2)

                        # Check for download dialog or download starting indicators
                        download_started = await self._check_download_started(
                            page)
                        if download_started:
                            print(f"    ✅ Download started successfully")
                        else:
                            print(
                                f"    ⚠️ No download indicators detected, but continuing"
                            )

                        # Wait for download to complete (with timeout)
                        try:
                            await asyncio.wait_for(download_task, timeout=10)
                        except asyncio.TimeoutError:
                            print(
                                f"    ⚠️ Download taking longer than expected, continuing anyway"
                            )
                    except Exception as e:
                        print(f"    ⚠️ Error handling download: {e}")
                        # Continue execution even if download handling fails

                # Special validation for dropdown trigger buttons
                elif self._is_dropdown_trigger(options.get("target", "")):
                    print(f"    🔍 Verifying dropdown opened after click...")

                    # Wait a moment for dropdown to appear
                    await asyncio.sleep(1)

                    # Check if dropdown actually opened with strict validation
                    dropdown_opened = await self._verify_dropdown_opened_strict(
                        page)

                    if dropdown_opened:
                        print(
                            f"    ✅ Dropdown successfully opened and contains menu items"
                        )
                    else:
                        print(
                            f"    ❌ CRITICAL: Dropdown did not open properly")
                        print(
                            f"    🔄 Trying alternative dropdown trigger methods..."
                        )

                        # Try alternative clicking strategies for dropdown
                        alt_success = await self._try_alternative_dropdown_trigger(
                            element, page)
                        if alt_success:
                            # Re-verify strict opening
                            final_check = await self._verify_dropdown_opened_strict(
                                page)
                            if final_check:
                                print(
                                    f"    ✅ Alternative method successfully opened dropdown"
                                )
                            else:
                                print(
                                    f"    ❌ FAILED: Could not open dropdown with any method"
                                )
                                return False
                        else:
                            print(
                                f"    ❌ FAILED: Could not open dropdown with any method"
                            )
                            return False  # Report failure if dropdown didn't open

                # Wait for potential page changes
                await asyncio.sleep(1)

                return True
            else:
                print(f"    ❌ All click strategies failed")
                return False

        except Exception as e:
            print(f"    ❌ Click error: {e}")
            return False

    async def type_text(self,
                        element: Locator,
                        text: str,
                        options: Dict[str, Any] = None) -> bool:
        """Type text into element with validation and credential resolution."""

        options = options or {}
        clear_first = options.get("clear_first", True)

        try:
            # 🔐 SECURITY: Resolve credentials before typing
            resolved_text = self._resolve_credentials(text)

            # Log appropriately (hide sensitive data)
            if resolved_text != text:
                print(f"    🔐 Credential resolved for secure input")
                print(
                    f"    ⌨️ Typing: '[CREDENTIAL:{len(resolved_text)} chars]'"
                )
            else:
                print(f"    ⌨️ Typing: '{text}'")

            # Clear field first if requested
            if clear_first:
                await element.clear()

            # Type text
            await element.fill(resolved_text)

            # Verify text was entered (but don't log sensitive values)
            current_value = await element.input_value()
            if current_value == resolved_text:
                print(f"    ✅ Text typed successfully")
                return True
            else:
                print(
                    f"    ⚠️ Input mismatch. Expected: {len(resolved_text)} chars, Got: {len(current_value)} chars"
                )
                return False

        except Exception as e:
            print(f"    ❌ Type error: {e}")
            return False

    async def upload_file(self, page: Page, file_path: str) -> bool:
        """Upload file using file input or drag-drop area."""

        try:
            print(f"    📤 Attempting to upload file: {file_path}")

            # Check if file exists
            from pathlib import Path
            if not Path(file_path).exists():
                print(f"    ❌ File not found: {file_path}")
                return False

            # Look for file input elements
            file_inputs = page.locator('input[type="file"]')
            input_count = await file_inputs.count()

            if input_count > 0:
                print(
                    f"    🎯 Found {input_count} file input(s), using first one"
                )
                await file_inputs.first.set_input_files(file_path)
                print(f"    ✅ File uploaded successfully via input element")
                return True

            # Alternative: Look for upload area or button
            upload_selectors = [
                '[data-testid*="upload"]', '[class*="upload"]',
                'text="Select files"', 'text="Upload"', 'text="Drop files"'
            ]

            for selector in upload_selectors:
                try:
                    element = page.locator(selector).first
                    if await element.is_visible():
                        print(f"    🎯 Found upload element: {selector}")
                        # Try to trigger file dialog
                        await element.click()
                        # Wait a moment for file dialog
                        await page.wait_for_timeout(1000)
                        # Note: File dialog interaction is limited in automated tests
                        print(
                            f"    ⚠️ Upload area clicked, but file dialog requires manual interaction"
                        )
                        return True
                except:
                    continue

            print(f"    ❌ No file input or upload area found")
            return False

        except Exception as e:
            print(f"    ❌ Upload error: {e}")
            return False

    def _resolve_credentials(self, text: str) -> str:
        """Resolve credential references in text."""
        if not self.credential_manager:
            return text

        try:
            from ..security.credential_manager import resolve_credentials_in_text
            return resolve_credentials_in_text(text, self.credential_manager)
        except Exception as e:
            print(f"    ⚠️ Credential resolution failed: {e}")
            return text

    async def verify(self,
                     page: Page,
                     verification_type: str,
                     expected_value: Optional[str] = None,
                     options: Dict[str, Any] = None) -> bool:
        """Perform verification with multiple strategies."""

        options = options or {}
        timeout = options.get("timeout", 10000)

        # 🧠 EXTRACT NAVIGATION CONTEXT
        navigation_context = options.get("navigation_context", {})
        step_number = options.get("step_number", 0)

        print(f"    ✅ Verifying: {verification_type}")

        # 🧠 CONTEXT-AWARE WARNING
        if (verification_type == "page_load"
                and navigation_context.get("current_page_context")
                == "navigation_failed"):
            print(
                f"    🚨 WARNING: Previous navigation failed (Step {navigation_context.get('last_navigation_step')})"
            )
            print(
                f"    🚨 This page load verification may be checking the WRONG page!"
            )

        try:
            # Wait for page stability
            await page.wait_for_load_state("domcontentloaded", timeout=timeout)

            if verification_type == "page_load":
                return await self._verify_page_load(page, navigation_context)

            elif verification_type == "title_contains":
                return await self._verify_title_contains(page, expected_value)

            elif verification_type == "url_change":
                return await self._verify_url_change(page, expected_value)

            elif verification_type == "element_visible":
                return await self._verify_element_visible(
                    page, expected_value, timeout)

            elif verification_type == "modal_appears":
                return await self._verify_modal_appears(page, timeout)

            elif verification_type == "contains_elements":
                return await self._verify_contains_elements(
                    page, expected_value, timeout)

            elif verification_type == "process_started":
                return await self._verify_process_started(
                    page, expected_value, timeout)

            elif verification_type == "creation_completed":
                return await self._verify_creation_completed(
                    page, expected_value, timeout)

            elif verification_type == "file_downloaded":
                print(f"    📥 Verifying file download: {expected_value}")
                return await self._verify_file_downloaded(page, expected_value)

            elif verification_type == "url_redirect_with_patterns":
                return await self._verify_url_redirect_with_patterns(
                    page, options)

            else:
                # Generic verification - just check if page is loaded
                return await self._verify_page_load(page)

        except Exception as e:
            print(f"    ❌ Verification error: {e}")
            return False
<<<<<<< HEAD

    async def wait(self,
                   page: Page,
                   wait_type: str,
                   duration: int = 2) -> bool:
=======
    
    async def press_enter(self, page: Page, options: Dict[str, Any] = None) -> bool:
        """Press Enter key to submit forms or trigger actions."""
        
        options = options or {}
        wait_for_navigation = options.get("wait_for_navigation", True)
        
        try:
            print(f"    ⌨️ Pressing Enter key")
            
            # Press the Enter key
            await page.keyboard.press("Enter")
            
            # Wait for potential page changes if requested
            if wait_for_navigation:
                print(f"    ⏳ Waiting for page stability...")
                try:
                    await page.wait_for_load_state("networkidle", timeout=5000)
                except:
                    # Fallback to shorter wait if networkidle fails
                    await asyncio.sleep(2)
            else:
                # Brief pause to let UI react
                await asyncio.sleep(0.5)
            
            print(f"    ✅ Enter key pressed successfully")
            return True
            
        except Exception as e:
            print(f"    ❌ Press Enter error: {e}")
            return False
    
    async def wait(self, page: Page, wait_type: str, duration: int = 2) -> bool:
>>>>>>> 8f3fcde4
        """Wait for condition with intelligent handling."""

        print(f"    ⏳ Waiting ({wait_type}): {duration}s")

        try:
            if wait_type == "time":
                await asyncio.sleep(duration)

            elif wait_type == "page_load":
                await page.wait_for_load_state("domcontentloaded",
                                               timeout=duration * 1000)

            elif wait_type == "element_visible":
                # This would need an element selector, fallback to time wait
                await asyncio.sleep(duration)

            else:
                # Default to time wait
                await asyncio.sleep(duration)

            print(f"    ✅ Wait completed")
            return True

        except Exception as e:
            print(f"    ❌ Wait error: {e}")
            return False

    async def _try_click_strategies(self, element: Locator,
                                    options: Dict[str, Any]) -> bool:
        """Try multiple click strategies with smart prioritization to reduce failures."""

        # 🧠 SMART STRATEGY SELECTION: Detect common problematic elements first
        element_info = await self._analyze_element(element)

        # For send buttons and known problematic elements, start with force_click
        if element_info.get("is_send_button") or element_info.get(
                "has_overlay_interference"):
            strategies = [
                ("force_click", self._force_click),
                ("center_click", self._center_click),
                ("regular_click", self._regular_click),
                ("javascript_click", self._javascript_click),
            ]
            print(
                f"      🎯 Using optimized strategy order for send/overlay elements"
            )

        # If force is explicitly requested
        elif options.get("force") or options.get("requires_force"):
            strategies = [
                ("force_click", self._force_click),
                ("javascript_click", self._javascript_click),
                ("regular_click", self._regular_click),
                ("center_click", self._center_click),
            ]

        # Standard strategy order for normal elements
        else:
            strategies = [
                ("regular_click", self._regular_click),
                ("force_click", self._force_click),
                ("javascript_click", self._javascript_click),
                ("center_click", self._center_click),
            ]

        for strategy_name, strategy_func in strategies:
            try:
                print(f"      🔄 Trying {strategy_name}...")
                success = await strategy_func(element, options)
                if success:
                    print(f"      ✅ {strategy_name} succeeded")
                    return True
            except Exception as e:
                print(f"      ⚠️ {strategy_name} failed: {e}")
                continue

        return False

    async def _analyze_element(self, element: Locator) -> Dict[str, bool]:
        """Analyze element to determine best click strategy."""
        try:
            # Get element attributes to detect patterns
            test_id = await element.get_attribute("data-testid") or ""
            class_name = await element.get_attribute("class") or ""
            tag_name = await element.evaluate("el => el.tagName.toLowerCase()")

            analysis = {
                "is_send_button": "send" in test_id.lower()
                and tag_name == "svg",
                "has_overlay_interference": "overlay" in class_name.lower(),
                "is_disabled": await element.is_disabled(),
                "needs_force": False
            }

            # Detect overlays that commonly interfere
            try:
                page = element.page
                overlay_count = await page.locator(
                    "[data-pollen-overlay='true']").count()
                if overlay_count > 0:
                    analysis["has_overlay_interference"] = True
            except:
                pass

            return analysis
        except:
            return {
                "is_send_button": False,
                "has_overlay_interference": False,
                "is_disabled": False,
                "needs_force": False
            }

    async def _try_dropdown_click_strategies(self, element: Locator,
                                             options: Dict[str, Any]) -> bool:
        """Try specialized click strategies for dropdown items."""

        print(f"    🎯 Using specialized dropdown clicking...")

        # Get the page reference for alternative strategies
        page = element.page

        # Enhanced strategies specifically for dropdown items
        strategies = [
            ("dropdown_force_click", self._dropdown_force_click),
            ("dropdown_js_click", self._dropdown_js_click),
            ("dropdown_parent_click", self._dropdown_parent_click),
            ("dropdown_coordinate_click", self._dropdown_coordinate_click),
            ("dropdown_keyboard_select", self._dropdown_keyboard_select),
        ]

        for strategy_name, strategy_func in strategies:
            try:
                print(f"      🔄 Trying {strategy_name}...")
                success = await strategy_func(element, options)
                if success:
                    print(f"      ✅ {strategy_name} succeeded")
                    # Wait a moment to let UI react
                    await asyncio.sleep(1)
                    return True
            except Exception as e:
                print(f"      ⚠️ {strategy_name} failed: {e}")
                continue

        print(f"    ❌ All dropdown click strategies failed")
        return False

    async def _dropdown_force_click(self, element: Locator,
                                    options: Dict[str, Any]) -> bool:
        """Force click with multiple attempts."""
        for attempt in range(3):
            try:
                await element.click(force=True, timeout=2000)
                await asyncio.sleep(0.3)
                return True
            except Exception:
                continue
        return False

    async def _dropdown_js_click(self, element: Locator,
                                 options: Dict[str, Any]) -> bool:
        """JavaScript click with event simulation."""
        try:
            # Comprehensive JavaScript click with event simulation
            await element.evaluate("""
                el => {
                    // Scroll element into view
                    el.scrollIntoView({ behavior: 'instant', block: 'center' });
                    
                    // Create and dispatch mouse events
                    ['mousedown', 'mouseup', 'click'].forEach(eventType => {
                        const event = new MouseEvent(eventType, {
                            view: window,
                            bubbles: true,
                            cancelable: true,
                            buttons: 1
                        });
                        el.dispatchEvent(event);
                    });
                    
                    // Also trigger focus and activate
                    if (typeof el.focus === 'function') el.focus();
                    if (typeof el.click === 'function') el.click();
                }
            """)
            return True
        except Exception:
            return False

    async def _dropdown_parent_click(self, element: Locator,
                                     options: Dict[str, Any]) -> bool:
        """Try clicking parent elements that might be the actual clickable area."""
        try:
            # Find clickable parent elements
            parent_selectors = [
                "xpath=./..",  # Direct parent
                "xpath=./../..",  # Grandparent
            ]

            for parent_selector in parent_selectors:
                try:
                    parent = element.locator(parent_selector)
                    if await parent.is_visible() and await parent.is_enabled():
                        # Check if parent looks more clickable
                        parent_cursor = await parent.evaluate(
                            "el => getComputedStyle(el).cursor")
                        parent_role = await parent.get_attribute("role")

                        if parent_cursor == "pointer" or parent_role in [
                                "menuitem", "button", "option"
                        ]:
                            print(
                                f"        📍 Trying clickable parent with cursor: {parent_cursor}, role: {parent_role}"
                            )
                            await parent.click(force=True)
                            return True
                except Exception:
                    continue

            return False
        except Exception:
            return False

    async def _dropdown_coordinate_click(self, element: Locator,
                                         options: Dict[str, Any]) -> bool:
        """Click using exact coordinates."""
        try:
            box = await element.bounding_box()
            if box:
                page = element.page
                # Try clicking at different points within the element
                click_points = [
                    (box["x"] + box["width"] * 0.5,
                     box["y"] + box["height"] * 0.5),  # Center
                    (box["x"] + box["width"] * 0.3,
                     box["y"] + box["height"] * 0.5),  # Left center
                    (box["x"] + box["width"] * 0.7,
                     box["y"] + box["height"] * 0.5),  # Right center
                ]

                for x, y in click_points:
                    try:
                        await page.mouse.click(x, y)
                        await asyncio.sleep(0.2)
                        return True
                    except Exception:
                        continue

            return False
        except Exception:
            return False

    async def _dropdown_keyboard_select(self, element: Locator,
                                        options: Dict[str, Any]) -> bool:
        """Use keyboard navigation to select dropdown item."""
        try:
            page = element.page

            # Focus the element and use keyboard
            await element.focus()
            await asyncio.sleep(0.2)

            # Try different keyboard interactions
            keyboard_actions = [
                "Enter",
                "Space",
                "ArrowDown",
                "Tab",
            ]

            for action in keyboard_actions:
                try:
                    await page.keyboard.press(action)
                    await asyncio.sleep(0.3)
                    return True
                except Exception:
                    continue

            return False
        except Exception:
            return False

    async def _regular_click(self, element: Locator,
                             options: Dict[str, Any]) -> bool:
        """Regular click strategy."""
        await element.click(timeout=options.get("timeout", 5000))
        return True

    async def _force_click(self, element: Locator, options: Dict[str,
                                                                 Any]) -> bool:
        """Force click strategy for difficult elements."""
        await element.click(force=True, timeout=options.get("timeout", 5000))
        return True

    async def _javascript_click(self, element: Locator,
                                options: Dict[str, Any]) -> bool:
        """JavaScript click strategy."""
        await element.evaluate("el => el.click()")
        return True

    async def _center_click(self, element: Locator,
                            options: Dict[str, Any]) -> bool:
        """Click at element center."""
        box = await element.bounding_box()
        if box:
            page = element.page
            await page.mouse.click(box["x"] + box["width"] / 2,
                                   box["y"] + box["height"] / 2)
            return True
        return False

    async def _verify_page_load(
            self,
            page: Page,
            navigation_context: Dict[str, Any] = None) -> bool:
        """🧠 CONTEXT-AWARE page load verification."""
        current_url = page.url
        current_title = await page.title()
        navigation_context = navigation_context or {}

        # Basic page load check
        basic_success = current_url != "about:blank" and len(current_title) > 0

        print(f"    📄 Current title: '{current_title}'")
        print(f"    🌐 Current URL: {current_url}")

        # 🧠 CONTEXT-AWARE LOGIC
        if navigation_context.get(
                "current_page_context") == "navigation_failed":
            last_nav_step = navigation_context.get("last_navigation_step")
            expected_nav_info = navigation_context.get(
                "expected_navigation_info", {})
            pattern_type = expected_nav_info.get("pattern_type", "unknown")

            print(f"    🚨 CONTEXT-AWARE ANALYSIS:")
            print(
                f"       → Previous navigation failed in Step {last_nav_step}")
            print(f"       → Actually on: {current_url}")

            # 🔧 HANDLE DIFFERENT VERIFICATION PATTERN TYPES
            if pattern_type == "prefix_suffix":
                # Handle url_redirect_with_patterns type (aihub_with_login_secure.txt)
                expected_prefix = expected_nav_info.get("url_prefix", "")
                expected_suffix = expected_nav_info.get("url_suffix", "")
                print(
                    f"       → Expected URL with prefix: '{expected_prefix}' and suffix: '{expected_suffix}'"
                )

                if expected_prefix and expected_prefix.lower(
                ) not in current_url.lower():
                    print(
                        f"    ❌ CONTEXT FAILURE: Page loaded, but we're on the WRONG page!"
                    )
                    print(
                        f"       → Missing expected URL prefix: '{expected_prefix}'"
                    )
                    print(
                        f"       → Basic page load: {basic_success}, but context says: WRONG PAGE"
                    )
                    return False

            elif pattern_type == "expected_value":
                # Handle url_change type (conversation_with_login.txt)
                expected_desc = expected_nav_info.get("expected_value", "")
                print(f"       → Expected navigation to: '{expected_desc}'")

                # For generic url_change, we can't easily verify the URL pattern
                # But we know navigation was expected and failed, so page load should reflect that
                print(
                    f"    ❌ CONTEXT FAILURE: Page loaded, but expected navigation did NOT occur!"
                )
                print(f"       → Navigation was expected: '{expected_desc}'")
                print(
                    f"       → Basic page load: {basic_success}, but context says: NO NAVIGATION HAPPENED"
                )
                return False

            else:
                # Unknown pattern type - fallback to basic logic
                print(
                    f"       → Unknown navigation pattern type: {pattern_type}"
                )
                print(f"    ✅ Basic page load: {basic_success}")
                return basic_success
        else:
            # Normal page load verification when no navigation context issues
            print(
                f"    {'✅' if basic_success else '❌'} Page load check: {basic_success}"
            )
            return basic_success

    async def _verify_title_contains(self, page: Page,
                                     expected_text: str) -> bool:
        """Verify page title contains expected text."""
        current_title = await page.title()
        success = expected_text.lower() in current_title.lower()

        print(f"    📄 Current title: '{current_title}'")
        print(f"    🎯 Expected to contain: '{expected_text}'")
        print(f"    {'✅' if success else '❌'} Title verification: {success}")

        return success

    async def _verify_url_change(self, page: Page,
                                 expected_pattern: str) -> bool:
        """🧠 SMART URL change verification - checks if navigation occurred and context matches."""
        current_url = page.url
        current_title = await page.title()
        expected_lower = expected_pattern.lower()

        print(f"    🌐 Current URL: {current_url}")
        print(f"    📄 Current title: '{current_title}'")
        print(f"    🎯 Expected context: '{expected_pattern}'")

        # 🔍 SMART VERIFICATION LOGIC
        # 1. Check if URL suggests navigation occurred (not just a page refresh)
        url_suggests_navigation = any(keyword in current_url.lower()
                                      for keyword in [
                                          'converse', 'chat', 'conversation',
                                          'apps', 'edit', 'create', 'new'
                                      ])

        # 2. Extract key context words from expected pattern
        context_keywords = []
        if 'conversation' in expected_lower:
            context_keywords.extend(['converse', 'chat', 'conversation'])
        if 'chatbot' in expected_lower:
            context_keywords.extend(['chatbot', 'chat', 'bot'])
        if 'app' in expected_lower:
            context_keywords.extend(['app', 'apps'])
        if 'edit' in expected_lower:
            context_keywords.extend(['edit', 'editor'])
        if 'new' in expected_lower or 'loading' in expected_lower:
            context_keywords.extend(['new', 'create'])

        # 3. Check if URL or title matches expected context
        context_match = False
        if context_keywords:
            url_context_match = any(keyword in current_url.lower()
                                    for keyword in context_keywords)
            title_context_match = any(keyword in current_title.lower()
                                      for keyword in context_keywords)
            context_match = url_context_match or title_context_match
            print(f"    🎯 Context keywords: {context_keywords}")
            print(
                f"       → URL context match: {'✅' if url_context_match else '❌'}"
            )
            print(
                f"       → Title context match: {'✅' if title_context_match else '❌'}"
            )
        else:
            # Fallback to literal matching if no smart keywords detected
            context_match = expected_lower in current_url.lower()
            print(f"    🔄 Fallback to literal matching")

        # 4. Final verification
        success = url_suggests_navigation and context_match

        print(
            f"    🔍 Navigation occurred: {'✅' if url_suggests_navigation else '❌'}"
        )
        print(f"    🎯 Context match: {'✅' if context_match else '❌'}")
        print(
            f"    {'✅' if success else '❌'} Smart URL verification: {success}")

        return success

    async def _verify_element_visible(self, page: Page,
                                      element_description: str,
                                      timeout: int) -> bool:
        """Verify element is visible on page with enhanced strategies."""
        try:
            print(f"    👁️ Looking for: '{element_description}'")

            # 🎯 ENHANCED: Check for UI panel detection first
            element_lower = element_description.lower()
            if any(panel in element_lower
                   for panel in ["left panel", "center panel", "right panel"]):
                panel_type = None
                if "left panel" in element_lower:
                    panel_type = "left panel"
                elif "center panel" in element_lower:
                    panel_type = "center panel"
                elif "right panel" in element_lower:
                    panel_type = "right panel"

                if panel_type:
                    # Import element finder dynamically to avoid circular imports
                    from ..finders.element_finder import ElementFinder
                    element_finder = ElementFinder(self.config_dir)
                    panel_element = await element_finder.find_ui_panel(
                        page, panel_type)

                    if panel_element:
                        print(
                            f"    ✅ Found {panel_type} using enhanced panel detection"
                        )
                        return True
                    else:
                        print(f"    ❌ Could not find {panel_type}")
                        return False

            # Multiple search strategies for better element finding
            search_strategies = [
                # Direct text search
                f"*:has-text('{element_description}')",

                # Key element types
                f"button:has-text('{element_description}')",
                f"[role='button']:has-text('{element_description}')",
                f"[role='tab']:has-text('{element_description}')",
                f"[role='menuitem']:has-text('{element_description}')",

                # Attribute-based search
                f"[aria-label*='{element_description}' i]",
                f"[title*='{element_description}' i]",
                f"[data-testid*='{element_description.lower().replace(' ', '-')}']",

                # Class-based search for common patterns
                f"[class*='{element_description.lower().replace(' ', '-')}']",
                f"[class*='button']:has-text('{element_description}')",
                f"[class*='dropdown']:has-text('{element_description}')",

                # Fallback - any element containing key words
                *[
                    f"*:has-text('{word}')"
                    for word in element_description.split() if len(word) > 2
                ],
            ]

            for strategy in search_strategies:
                try:
                    elements = page.locator(strategy)
                    count = await elements.count()

                    if count > 0:
                        # Check if any of the found elements are visible
                        for i in range(min(count,
                                           3)):  # Check up to 3 elements
                            element = elements.nth(i)
                            if await element.is_visible(timeout=timeout //
                                                        len(search_strategies)
                                                        ):
                                element_text = await element.text_content()
                                print(
                                    f"    ✅ Found visible element: '{element_text[:50]}...' using {strategy}"
                                )
                                return True
                except Exception:
                    continue

            print(f"    ❌ Element not visible: '{element_description}'")
            return False

        except Exception as e:
            print(f"    ❌ Element visibility check error: {e}")
            return False

    async def _verify_contains_elements(self, page: Page,
                                        expected_elements: str,
                                        timeout: int) -> bool:
        """Verify page contains specified elements (like dropdown options)."""
        try:
            print(f"    🔍 Checking for elements: '{expected_elements}'")

            # Handle None expected_elements
            if not expected_elements:
                print(f"    ⚠️ No elements specified to check")
                return True  # Consider it successful if nothing to check

            # Parse the expected elements (like "APP, Conversation, Chatbot")
            if ',' in expected_elements:
                elements_to_check = [
                    elem.strip() for elem in expected_elements.split(',')
                ]
            else:
                elements_to_check = [expected_elements.strip()]

            found_count = 0
            for element_name in elements_to_check:
                # STRICT dropdown-only selectors - only find elements inside actual dropdown menus
                selectors = [
                    # Must be inside an open dropdown/menu
                    f"[role='menu'] [role='menuitem']:has-text('{element_name}')",
                    f"[role='menu'] button:has-text('{element_name}')",
                    f"[role='menu'] *:has-text('{element_name}')",
                    f"[aria-expanded='true'] + * [role='menuitem']:has-text('{element_name}')",
                    f"[aria-expanded='true'] + * button:has-text('{element_name}')",
                    f"[data-state='open'] [role='menuitem']:has-text('{element_name}')",
                    f".dropdown-menu:visible [role='menuitem']:has-text('{element_name}')",
                    f".dropdown-menu:visible button:has-text('{element_name}')",
                    f".dropdown-content:visible *:has-text('{element_name}')",
                ]

                element_found = False
                for selector in selectors:
                    try:
                        element = page.locator(selector).first
                        if await element.is_visible(timeout=timeout //
                                                    len(elements_to_check)):
                            print(f"    ✅ Found: '{element_name}'")
                            found_count += 1
                            element_found = True
                            break
                    except Exception:
                        continue

                if not element_found:
                    print(f"    ❌ Not found: '{element_name}'")

            success = found_count >= len(
                elements_to_check) * 0.5  # At least 50% found
            print(
                f"    📊 Found {found_count}/{len(elements_to_check)} elements")
            print(
                f"    {'✅' if success else '❌'} Contains elements verification: {success}"
            )

            return success

        except Exception as e:
            print(f"    ❌ Contains elements check error: {e}")
            return False

    async def _verify_modal_appears(self, page: Page, timeout: int) -> bool:
        """Verify modal or dialog appears."""
        try:
            modal_selectors = [
                "[role='dialog']", "[role='modal']", ".modal", ".dialog",
                "[data-testid*='modal']", "[data-testid*='dialog']"
            ]

            for selector in modal_selectors:
                try:
                    element = page.locator(selector).first
                    if await element.is_visible(timeout=timeout /
                                                len(modal_selectors)):
                        modal_text = await element.text_content()
                        print(f"    🎯 Modal detected: {modal_text[:50]}...")
                        return True
                except Exception:
                    continue

            print(f"    ❌ No modal detected")
            return False

        except Exception as e:
            print(f"    ❌ Modal detection error: {e}")
            return False

    async def _check_download_started(self, page: Page) -> bool:
        """Check if download has started."""
        try:
            # Check for common download indicators
            download_indicators = [
                # Download started notifications
                "[role='alert']:has-text('download')",
                "[role='alert']:has-text('export')",
                ".toast:has-text('download')",
                ".toast:has-text('export')",
                ".notification:has-text('download')",

                # Progress indicators
                "[role='progressbar']",
                ".progress-bar",
                "[class*='progress']",

                # Download dialogs
                "[role='dialog']:has-text('download')",
                "[role='dialog']:has-text('save')",
                "[role='dialog']:has-text('file')"
            ]

            for selector in download_indicators:
                try:
                    element = page.locator(selector).first
                    if await element.is_visible(timeout=500):
                        print(f"    📥 Download indicator found: {selector}")
                        return True
                except Exception:
                    continue

            # Check URL for download indicators
            current_url = page.url
            if "download" in current_url or "export" in current_url or ".csv" in current_url:
                print(f"    📥 Download URL detected: {current_url}")
                return True

            return False

        except Exception as e:
            print(f"    ⚠️ Error checking download status: {e}")
            return False

    async def _verify_file_downloaded(self,
                                      page: Page,
                                      file_type: str = "file") -> bool:
        """Verify that a file was downloaded."""
        try:
            # Check if we have any files in the downloads directory
            download_directory = Path.cwd() / "downloads"
            if download_directory.exists():
                # Get all files in the downloads directory
                if file_type.lower() == "file":
                    files = list(download_directory.glob("*.*"))
                else:
                    files = list(
                        download_directory.glob(f"*.{file_type.lower()}"))
                    if not files:
                        # Try with any file as fallback
                        files = list(download_directory.glob("*.*"))

                # Check if we have any recent files (modified in the last minute)
                recent_files = []
                for file in files:
                    try:
                        if (datetime.now().timestamp() -
                                os.path.getmtime(file)) < 60:
                            recent_files.append(file)
                    except Exception:
                        pass

                if recent_files:
                    print(
                        f"    ✅ Found {len(recent_files)} recently downloaded files:"
                    )
                    for file in recent_files[:3]:  # Show up to 3 files
                        print(f"       - {file.name}")
                    return True

            # Fall back to checking page indicators
            success_indicators = [
                # Success notifications
                "[role='alert']:has-text('success')",
                "[role='alert']:has-text('download')",
                "[role='alert']:has-text('export')",
                ".toast:has-text('success')",
                ".toast:has-text('download')",
                ".toast:has-text('export')",
                ".notification:has-text('success')",

                # File type specific indicators
                f"[role='alert']:has-text('{file_type}')",
                f".toast:has-text('{file_type}')",
                f".notification:has-text('{file_type}')"
            ]

            for selector in success_indicators:
                try:
                    element = page.locator(selector).first
                    if await element.is_visible(timeout=500):
                        text = await element.text_content()
                        print(f"    ✅ Download success indicator: '{text}'")
                        return True
                except Exception:
                    continue

            # Check if any download indicators are present
            download_started = await self._check_download_started(page)
            if download_started:
                # If we detected download starting, consider it successful
                print(
                    f"    ✅ Download indicators detected, assuming successful download"
                )
                return True

            # If no direct indicators but we're still on a page that has download functionality,
            # it's likely the download worked silently
            current_url = page.url
            if any(term in current_url.lower()
                   for term in ["export", "download", "run", "result"]):
                print(
                    f"    ✅ On export/download related page, assuming download completed"
                )
                return True

            print(f"    ⚠️ No clear download success indicators found")
            # Default to success since browser download detection is limited
            return True

        except Exception as e:
            print(f"    ⚠️ Error verifying file download: {e}")
            # Default to success since browser download detection is limited
            return True

    async def _handle_download(self, page: Page,
                               download_directory: Path) -> str:
        """Handle file download and save to local filesystem."""
        try:
            print(f"    📥 Setting up download handler...")

            # Create a list to store download objects
            downloads = []

            # Set up a listener for download events
            page.on("download", lambda download: downloads.append(download))

            # Wait for download to start (max 10 seconds)
            start_time = datetime.now()
            while not downloads and (datetime.now() -
                                     start_time).total_seconds() < 10:
                await asyncio.sleep(0.5)

            if not downloads:
                print(f"    ⚠️ No download detected after waiting")
                return ""

            # Get the most recent download
            download = downloads[-1]

            # Get suggested filename
            suggested_filename = download.suggested_filename
            print(f"    📄 Download detected: {suggested_filename}")

            # Generate a unique filename if needed
            if not suggested_filename:
                timestamp = datetime.now().strftime("%Y%m%d_%H%M%S")
                suggested_filename = f"download_{timestamp}.csv"

            # Construct the full path to save the file
            save_path = download_directory / suggested_filename

            # Save the file to the local file system
            await download.save_as(save_path)
            print(f"    ✅ File downloaded and saved to: {save_path}")

            return str(save_path)

        except Exception as e:
            print(f"    ⚠️ Error handling download: {e}")
            return ""

    async def run_function(self,
                           page: Page,
                           function_call: str,
                           arguments: str = "") -> bool:
        """Execute a Python function with the given arguments.
        
        Args:
            page: The Playwright page object
            function_call: The name of the function to call
            arguments: String containing space-separated arguments
            
        Returns:
            True if the function executed successfully, False otherwise
        """
        try:
            print(
                f"    🔄 Running function: '{function_call}' with arguments: {arguments}"
            )

            # Debug info
            if not function_call:
                print(f"    ⚠️ Warning: Empty function name received")
                return False

            # Parse the function name
            if "." in function_call:
                # If it's a module.function format
                module_name, func_name = function_call.rsplit(".", 1)
                try:
                    # Try to import the module
                    module = importlib.import_module(module_name)
                    func = getattr(module, func_name)
                except (ImportError, AttributeError) as e:
                    print(f"    ❌ Error importing function: {e}")

                    # Try to find the function in the scripts directory
                    scripts_dir = Path(
                        __file__).parent.parent.parent / "scripts"
                    if scripts_dir.exists():
                        # Add scripts directory to path if not already there
                        scripts_path = str(scripts_dir)
                        if scripts_path not in sys.path:
                            sys.path.insert(0, scripts_path)

                        # Try to import from scripts directory
                        try:
                            module = importlib.import_module(module_name)
                            func = getattr(module, func_name)
                        except (ImportError, AttributeError) as e:
                            print(
                                f"    ❌ Error importing function from scripts directory: {e}"
                            )
                            return False
            else:
                # Try to find the function in the global namespace
                # First check in the scripts directory
                scripts_dir = Path(__file__).parent.parent.parent / "scripts"
                found = False

                if scripts_dir.exists():
                    # Look for Python files in the scripts directory
                    for script_file in scripts_dir.glob("*.py"):
                        module_name = script_file.stem
                        try:
                            # Add scripts directory to path if not already there
                            scripts_path = str(scripts_dir)
                            if scripts_path not in sys.path:
                                sys.path.insert(0, scripts_path)

                            # Try to import the module
                            module = importlib.import_module(module_name)
                            if hasattr(module, function_call):
                                func = getattr(module, function_call)
                                found = True
                                break
                        except (ImportError, AttributeError):
                            continue

                if not found:
                    # Try to find in built-in modules
                    try:
                        # Try to find in builtins
                        import builtins
                        if hasattr(builtins, function_call):
                            func = getattr(builtins, function_call)
                            found = True
                    except (ImportError, AttributeError):
                        pass

                if not found:
                    print(f"    ❌ Function '{function_call}' not found")
                    return False

            # Parse the arguments
            args = []
            kwargs = {}

            if arguments:
                # Use shlex to handle quoted arguments properly
                parsed_args = shlex.split(arguments)

                for arg in parsed_args:
                    if "=" in arg:
                        # Keyword argument
                        key, value = arg.split("=", 1)
                        kwargs[key] = self._convert_arg_type(value)
                    else:
                        # Positional argument
                        args.append(self._convert_arg_type(arg))

            # Check if the function is async
            is_async = inspect.iscoroutinefunction(func)

            # Call the function
            if is_async:
                result = await func(*args, **kwargs)
            else:
                result = func(*args, **kwargs)

            print(f"    ✅ Function executed successfully")
            print(f"    📊 Result: {result}")
            return True

        except Exception as e:
            print(f"    ❌ Error executing function: {e}")
            import traceback
            traceback.print_exc()
            return False

    def _convert_arg_type(self, arg: str) -> Any:
        """Convert string argument to appropriate type."""
        # Try to convert to int
        try:
            return int(arg)
        except ValueError:
            pass

        # Try to convert to float
        try:
            return float(arg)
        except ValueError:
            pass

        # Check for boolean values
        if arg.lower() == "true":
            return True
        elif arg.lower() == "false":
            return False
        elif arg.lower() == "none":
            return None

        # Otherwise, return as string
        return arg

    def _is_dropdown_trigger(self, target: str) -> bool:
        """Check if the target element is likely a dropdown trigger."""
        target_lower = target.lower()
        dropdown_indicators = [
            "dropdown", "with dropdown", "dropdown arrow", "create button",
            "dropdown button"
        ]
        return any(indicator in target_lower
                   for indicator in dropdown_indicators)

    async def _verify_dropdown_opened(self, page: Page) -> bool:
        """Verify that a dropdown menu has opened."""
        try:
            # Multiple strategies to detect open dropdown
            dropdown_selectors = [
                # Role-based selectors
                "[role='menu']:visible",
                "[role='listbox']:visible",
                "[role='combobox'][aria-expanded='true']",

                # State-based selectors
                "[aria-expanded='true'] + [role='menu']",
                "[data-state='open'][role='menu']",
                "[data-state='open']",

                # Class-based common patterns
                ".dropdown-menu:visible",
                ".dropdown-content:visible",
                "[class*='dropdown'][class*='open']",
                "[class*='menu'][class*='open']",

                # Generic visible dropdown patterns
                "[data-testid*='dropdown']:visible",
                "[data-testid*='menu']:visible",
            ]

            for selector in dropdown_selectors:
                try:
                    elements = page.locator(selector)
                    if await elements.count() > 0:
                        first_element = elements.first
                        if await first_element.is_visible(timeout=500):
                            print(f"    🔍 Dropdown detected with: {selector}")
                            return True
                except Exception:
                    continue

            return False

        except Exception as e:
            print(f"    ⚠️ Dropdown verification error: {e}")
            return False

    async def _verify_dropdown_opened_strict(self, page: Page) -> bool:
        """Strictly verify that a dropdown menu has opened and contains actual menu items."""
        try:
            print(
                f"    🔍 Strict dropdown validation: Looking for menu items...")

            # First check if dropdown container exists
            basic_dropdown = await self._verify_dropdown_opened(page)
            if not basic_dropdown:
                print(f"    ❌ No dropdown container found")
                return False

            # Then check for actual menu items that should be in AIHub dropdown
            expected_items = ["conversation", "chatbot",
                              "app"]  # Known AIHub dropdown items
            dropdown_item_selectors = [
                # Must be inside dropdown containers with actual content
                "[role='menu']:visible [role='menuitem']",
                "[role='menu']:visible button",
                "[aria-expanded='true'] + * [role='menuitem']",
                "[data-state='open'] [role='menuitem']",
                ".dropdown-menu:visible [role='menuitem']",
                ".dropdown-menu:visible button",
                ".dropdown-content:visible button",
            ]

            menu_items_found = False
            for selector in dropdown_item_selectors:
                try:
                    elements = page.locator(selector)
                    count = await elements.count()

                    if count > 0:
                        print(
                            f"    🎯 Found {count} menu items using: {selector}"
                        )

                        # Check if any expected items are present
                        for i in range(min(count, 5)):  # Check up to 5 items
                            element = elements.nth(i)
                            if await element.is_visible(timeout=1000):
                                text = await element.text_content() or ""
                                text_lower = text.lower()
                                print(f"    📝 Menu item {i+1}: '{text}'")

                                # Check if this looks like a dropdown menu item
                                if any(item in text_lower
                                       for item in expected_items):
                                    print(
                                        f"    ✅ Found expected dropdown item: '{text}'"
                                    )
                                    menu_items_found = True

                except Exception as e:
                    continue

            if menu_items_found:
                print(
                    f"    ✅ Strict validation passed: Dropdown is open with menu items"
                )
                return True
            else:
                print(
                    f"    ❌ Strict validation failed: No recognizable menu items found"
                )
                return False

        except Exception as e:
            print(f"    ⚠️ Strict dropdown verification error: {e}")
            return False

    async def _verify_process_started(self, page: Page, process_name: str,
                                      timeout: int) -> bool:
        """Verify that a business process has started (e.g., chatbot creation process)."""
        try:
            print(f"    🔄 Verifying process started: '{process_name}'")

            # Multi-strategy approach to detect process initiation
            verification_strategies = [
                # Strategy 1: URL change indicating process start
                self._check_url_change_for_process(page, process_name),
                # Strategy 2: New UI elements indicating process
                self._check_process_ui_elements(page, process_name, timeout),
                # Strategy 3: Page title change
                self._check_title_change_for_process(page, process_name),
                # Strategy 4: Form/modal appearance for process
                self._check_process_forms(page, process_name, timeout),
                # Strategy 5: Loading/progress indicators
                self._check_process_indicators(page, timeout)
            ]

            # Execute strategies and check results
            results = []
            for i, strategy in enumerate(verification_strategies):
                try:
                    result = await strategy
                    results.append(result)
                    print(f"    📊 Strategy {i+1}: {'✅' if result else '❌'}")
                    if result:  # If any strategy succeeds, consider process started
                        print(
                            f"    ✅ Process verification successful via strategy {i+1}"
                        )
                        return True
                except Exception as e:
                    print(f"    ⚠️ Strategy {i+1} failed: {e}")
                    results.append(False)

            # All strategies failed
            success_count = sum(results)
            print(
                f"    📈 Process verification: {success_count}/{len(results)} strategies succeeded"
            )

            if success_count == 0:
                print(
                    f"    ❌ CRITICAL: No evidence that '{process_name}' process started"
                )
                print(
                    f"    💡 This appears to be an application issue, not a test issue"
                )
                return False

            return success_count >= 1  # At least one strategy must succeed

        except Exception as e:
            print(f"    ❌ Process verification error: {e}")
            return False

    async def _verify_creation_completed(self, page: Page, item_name: str,
                                         timeout: int) -> bool:
        """Verify that a creation process has completed."""
        try:
            print(f"    ✅ Verifying creation completed: '{item_name}'")

            # Look for completion indicators
            completion_strategies = [
                # New item appears in list/grid
                self._check_new_item_created(page, item_name, timeout),
                # Success message/notification
                self._check_success_notification(page, timeout),
                # Redirect to new item page
                self._check_redirect_to_new_item(page, item_name),
                # Creation confirmation dialog
                self._check_creation_confirmation(page, timeout)
            ]

            results = []
            for i, strategy in enumerate(completion_strategies):
                try:
                    result = await strategy
                    results.append(result)
                    print(
                        f"    📊 Completion strategy {i+1}: {'✅' if result else '❌'}"
                    )
                    if result:
                        print(
                            f"    ✅ Creation completed verification successful"
                        )
                        return True
                except Exception as e:
                    print(f"    ⚠️ Completion strategy {i+1} failed: {e}")
                    results.append(False)

            success_count = sum(results)
            print(
                f"    📈 Creation verification: {success_count}/{len(results)} strategies succeeded"
            )
            return success_count >= 1

        except Exception as e:
            print(f"    ❌ Creation verification error: {e}")
            return False

    # Helper methods for process verification
    async def _check_url_change_for_process(self, page: Page,
                                            process_name: str) -> bool:
        """Check if URL changed to indicate process started."""
        current_url = page.url
        process_keywords = [
            "create", "new", "setup", "wizard",
            process_name.lower()
        ]

        for keyword in process_keywords:
            if keyword in current_url.lower():
                print(
                    f"    🌐 URL indicates process started: contains '{keyword}'"
                )
                return True

        print(f"    🌐 URL doesn't indicate process start: {current_url}")
        return False

    async def _check_process_ui_elements(self, page: Page, process_name: str,
                                         timeout: int) -> bool:
        """Check for new UI elements that indicate process started."""
        process_ui_selectors = [
            # Common process indicators
            f"*:has-text('{process_name}'):has-text('setup')",
            f"*:has-text('{process_name}'):has-text('configuration')",
            f"*:has-text('{process_name}'):has-text('wizard')",
            f"[data-testid*='{process_name.lower()}'][data-testid*='setup']",
            f"[data-testid*='{process_name.lower()}'][data-testid*='config']",
            f"form[data-testid*='{process_name.lower()}']",
            ".setup-wizard",
            ".configuration-form",
            ".creation-wizard",
            # Form elements that suggest process started
            "input[placeholder*='name']",
            "input[placeholder*='title']",
            "textarea[placeholder*='description']",
            # Specific chatbot indicators
            "*:has-text('chatbot name')",
            "*:has-text('bot configuration')",
            "*:has-text('chatbot settings')",
            "*:has-text('configure')"
        ]

        for selector in process_ui_selectors:
            try:
                element = page.locator(selector).first
                if await element.is_visible(timeout=timeout //
                                            len(process_ui_selectors)):
                    element_text = await element.text_content() or ""
                    print(
                        f"    🎯 Process UI detected: '{element_text[:50]}...' using {selector}"
                    )
                    return True
            except Exception:
                continue

        print(f"    🎯 No process UI elements found")
        return False

    async def _check_title_change_for_process(self, page: Page,
                                              process_name: str) -> bool:
        """Check if page title indicates process started."""
        current_title = await page.title()
        process_keywords = [
            "create", "new", "setup", "configure",
            process_name.lower()
        ]

        for keyword in process_keywords:
            if keyword in current_title.lower():
                print(
                    f"    📄 Title indicates process started: contains '{keyword}' in '{current_title}'"
                )
                return True

        print(f"    📄 Title doesn't indicate process start: '{current_title}'")
        return False

    async def _check_process_forms(self, page: Page, process_name: str,
                                   timeout: int) -> bool:
        """Check for forms/modals related to process."""
        form_selectors = [
            "form[role='dialog']", "[role='dialog'] form", ".modal form",
            ".dialog form", f"form[data-testid*='{process_name.lower()}']",
            "form", "dialog", "[role='dialog']"
        ]

        for selector in form_selectors:
            try:
                element = page.locator(selector).first
                if await element.is_visible(timeout=timeout //
                                            len(form_selectors)):
                    form_content = await element.text_content() or ""
                    if process_name.lower() in form_content.lower() or any(
                            kw in form_content.lower() for kw in
                        ["name", "title", "description", "configure"]):
                        print(
                            f"    📝 Process form detected with relevant content"
                        )
                        return True
            except Exception:
                continue

        return False

    async def _check_process_indicators(self, page: Page,
                                        timeout: int) -> bool:
        """Check for loading/progress indicators."""
        indicator_selectors = [
            ".loading", ".spinner", ".progress", "[aria-label*='loading']",
            "[aria-label*='progress']", "*:has-text('loading')",
            "*:has-text('creating')", "*:has-text('setting up')",
            "*:has-text('configuring')"
        ]

        for selector in indicator_selectors:
            try:
                element = page.locator(selector).first
                if await element.is_visible(timeout=500):  # Quick check
                    print(f"    ⏳ Process indicator detected: {selector}")
                    return True
            except Exception:
                continue

        return False

    # Helper methods for creation completion verification
    async def _check_new_item_created(self, page: Page, item_name: str,
                                      timeout: int) -> bool:
        """Check if new item appears in lists/grids."""
        item_selectors = [
            f"*:has-text('{item_name}')", "[role='listitem']", ".list-item",
            ".grid-item", ".card", ".tile", "tr", "li"
        ]

        # Look for new items that weren't there before
        for selector in item_selectors:
            try:
                elements = page.locator(selector)
                count = await elements.count()
                if count > 0:
                    for i in range(min(count, 5)):  # Check first 5 items
                        element = elements.nth(i)
                        if await element.is_visible(timeout=timeout // 10):
                            text = await element.text_content() or ""
                            if item_name.lower() in text.lower():
                                print(
                                    f"    🎯 New item found: '{text[:50]}...'")
                                return True
            except Exception:
                continue

        return False

    async def _check_success_notification(self, page: Page,
                                          timeout: int) -> bool:
        """Check for success messages/notifications."""
        notification_selectors = [
            ".notification.success", ".alert.success", ".toast.success",
            "[role='alert']", ".message.success", ".banner.success",
            "*:has-text('success')", "*:has-text('created')",
            "*:has-text('completed')", "*:has-text('done')"
        ]

        for selector in notification_selectors:
            try:
                element = page.locator(selector).first
                if await element.is_visible(timeout=timeout //
                                            len(notification_selectors)):
                    notification_text = await element.text_content() or ""
                    print(
                        f"    🎉 Success notification: '{notification_text[:50]}...'"
                    )
                    return True
            except Exception:
                continue

        return False

    async def _check_redirect_to_new_item(self, page: Page,
                                          item_name: str) -> bool:
        """Check if redirected to new item page."""
        current_url = page.url
        redirect_indicators = [
            item_name.lower(), "edit", "configure", "settings"
        ]

        for indicator in redirect_indicators:
            if indicator in current_url.lower():
                print(
                    f"    🔄 Redirected to new item page: contains '{indicator}'"
                )
                return True

        return False

    async def _check_creation_confirmation(self, page: Page,
                                           timeout: int) -> bool:
        """Check for creation confirmation dialogs."""
        confirmation_selectors = [
            "[role='dialog']:has-text('created')",
            "[role='dialog']:has-text('success')",
            ".modal:has-text('created')", ".dialog:has-text('success')"
        ]

        for selector in confirmation_selectors:
            try:
                element = page.locator(selector).first
                if await element.is_visible(timeout=timeout //
                                            len(confirmation_selectors)):
                    print(f"    ✅ Creation confirmation dialog detected")
                    return True
            except Exception:
                continue

        return False

    async def _verify_url_redirect_with_patterns(
            self, page: Page, options: Dict[str, Any]) -> bool:
        """Verify URL redirection with specific prefix and suffix patterns."""
        try:
            url_prefix = options.get("url_prefix", "")
            url_suffix = options.get("url_suffix", "")
            current_url = page.url

            print(f"    🔄 Verifying URL redirection patterns:")
            print(f"       Current URL: {current_url}")
            print(f"       Expected prefix: '{url_prefix}'")
            print(f"       Expected suffix: '{url_suffix}'")

            # Check if URL contains the expected prefix
            prefix_match = url_prefix.lower() in current_url.lower(
            ) if url_prefix else True

            # Check if URL contains the expected suffix
            suffix_match = url_suffix.lower() in current_url.lower(
            ) if url_suffix else True

            print(f"       Prefix match: {'✅' if prefix_match else '❌'}")
            print(f"       Suffix match: {'✅' if suffix_match else '❌'}")

            success = prefix_match and suffix_match

            if success:
                print(f"    ✅ URL redirection verification successful!")
            else:
                print(f"    ❌ URL redirection verification failed!")
                print(
                    f"       Expected URL to contain prefix '{url_prefix}' and suffix '{url_suffix}'"
                )
                if not prefix_match:
                    print(
                        f"       Missing prefix: '{url_prefix}' not found in URL"
                    )
                if not suffix_match:
                    print(
                        f"       Missing suffix: '{url_suffix}' not found in URL"
                    )

            return success

        except Exception as e:
            print(f"    ❌ URL redirection verification error: {e}")
            return False

    async def _try_alternative_dropdown_trigger(self, element: Locator,
                                                page: Page) -> bool:
        """Try alternative methods to trigger dropdown opening."""
        try:
            print(f"    🔄 Trying alternative dropdown trigger methods...")

            # Strategy 1: Hover then click
            try:
                await element.hover()
                await asyncio.sleep(0.5)
                await element.click()
                await asyncio.sleep(1)
                if await self._verify_dropdown_opened(page):
                    return True
            except Exception:
                pass

            # Strategy 2: Double click
            try:
                await element.dblclick()
                await asyncio.sleep(1)
                if await self._verify_dropdown_opened(page):
                    return True
            except Exception:
                pass

            # Strategy 3: Focus then Enter key
            try:
                await element.focus()
                await page.keyboard.press("Enter")
                await asyncio.sleep(1)
                if await self._verify_dropdown_opened(page):
                    return True
            except Exception:
                pass

            # Strategy 4: Focus then Space key
            try:
                await element.focus()
                await page.keyboard.press("Space")
                await asyncio.sleep(1)
                if await self._verify_dropdown_opened(page):
                    return True
            except Exception:
                pass

            # Strategy 5: Focus then Arrow Down
            try:
                await element.focus()
                await page.keyboard.press("ArrowDown")
                await asyncio.sleep(1)
                if await self._verify_dropdown_opened(page):
                    return True
            except Exception:
                pass

            return False

        except Exception as e:
            print(f"    ⚠️ Alternative trigger error: {e}")
            return False<|MERGE_RESOLUTION|>--- conflicted
+++ resolved
@@ -400,13 +400,6 @@
         except Exception as e:
             print(f"    ❌ Verification error: {e}")
             return False
-<<<<<<< HEAD
-
-    async def wait(self,
-                   page: Page,
-                   wait_type: str,
-                   duration: int = 2) -> bool:
-=======
     
     async def press_enter(self, page: Page, options: Dict[str, Any] = None) -> bool:
         """Press Enter key to submit forms or trigger actions."""
@@ -440,7 +433,6 @@
             return False
     
     async def wait(self, page: Page, wait_type: str, duration: int = 2) -> bool:
->>>>>>> 8f3fcde4
         """Wait for condition with intelligent handling."""
 
         print(f"    ⏳ Waiting ({wait_type}): {duration}s")
