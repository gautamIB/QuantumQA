#!/usr/bin/env python3
"""
Smart Element Finder - Intelligent element detection using multiple strategies
Works across any application without hardcoded selectors
"""

import asyncio
import yaml
from pathlib import Path
from typing import Optional, Dict, Any, List
from playwright.async_api import Page, Locator


class ElementFinder:
    """Smart element finder using AI-like strategies."""

    def __init__(self, config_dir: Path):
        self.config_dir = config_dir
        self.selector_strategies = self._load_selector_strategies()

    async def find_clickable_element(
            self,
            page: Page,
            target: str,
            context: Dict[str, Any] = None) -> Optional[Locator]:
        """Find clickable element using intelligent strategies."""

        context = context or {}
        print(f"    🔍 Smart search for clickable: '{target}'")

        # Generate multiple selector strategies
        selectors = self._generate_click_selectors(target, context)

        # Try each selector in priority order
        for i, selector_info in enumerate(selectors):
            try:
                selector = selector_info["selector"]
                strategy = selector_info["strategy"]

                element = page.locator(selector).first

                # Check if element exists and is visible with increased timeout for export buttons
                timeout = 5000 if "export" in selector.lower() else 2000
                if await element.count() > 0 and await element.is_visible(
                        timeout=timeout):
                    # print(f"    ✅ Found using {strategy}: {selector} {element} {element.text_content()}")
                    print(f"    ✅ Found using {strategy}: {selector}")

                    # Additional validation for complex elements
                    if context.get("element_type") == "dropdown":
                        # For dropdown items, be more lenient - check if it's in a dropdown context
                        is_in_dropdown = context.get(
                            "parent_type"
                        ) == "dropdown" or "dropdown" in target.lower()

                        if is_in_dropdown:
                            # For dropdown items, visibility is often sufficient
                            print(
                                f"    🎯 Dropdown context detected - returning element for specialized handling"
                            )
                            return element
                        else:
                            # For non-dropdown items, use strict validation
                            is_clickable = await self._validate_clickable_element(
                                element)
                            if is_clickable:
                                return element
                            else:
                                print(
                                    f"    ⚠️ Element not truly clickable, continuing search..."
                                )
                                continue

                    return element

            except Exception as e:
                # Continue to next selector silently
                pass

        print(f"    ❌ Could not find clickable element: '{target}'")

        # Special handling for dropdown items - they might need time to appear
        if "dropdown" in target.lower() or context.get(
                "parent_type") == "dropdown":
            print(f"    🔄 Attempting dropdown-specific search with wait...")
            return await self._find_dropdown_item_with_wait(page, target)

        return None

    async def _find_dropdown_item_with_wait(self, page: Page,
                                            target: str) -> Optional[Locator]:
        """Specialized finder for dropdown items with wait strategies."""

        print(f"    ⏳ Waiting for dropdown items to appear...")

        # Wait for dropdown to be fully rendered
        await asyncio.sleep(1)

        # Enhanced selectors specifically for dropdown items
        dropdown_selectors = [
            # Most specific - role-based
            f"[role='menuitem']:has-text('{target}')",
            f"button[role='menuitem']:has-text('{target}')",
            f"[role='option']:has-text('{target}')",

            # Structure-based with role - more specific
            f"[role='menu'] button:has-text('{target}')",
            f"[role='menu'] [role='menuitem']:has-text('{target}')",
            f"[role='menu'] a:has-text('{target}')",
            f"[role='menu'] div:has-text('{target}')",
            f"ul[role='menu'] li:has-text('{target}')",
            f"div[role='menu'] *:has-text('{target}')",

            # Expanded state selectors - more comprehensive
            f"[aria-expanded='true'] ~ * button:has-text('{target}')",
            f"[aria-expanded='true'] + * [role='menuitem']:has-text('{target}')",
            f"[aria-expanded='true'] + * *:has-text('{target}')",

            # Generic visible dropdown patterns - expanded
            f".dropdown-menu button:has-text('{target}')",
            f".dropdown-menu a:has-text('{target}')",
            f".dropdown-menu *:has-text('{target}')",
            f".dropdown-content *:has-text('{target}')",
            f"[data-testid*='menu'] *:has-text('{target}')",
            f"[data-testid*='dropdown'] *:has-text('{target}')",

            # Find any parent that contains the text and has clickable children
            f"*:has-text('{target}'):has(button)",
            f"*:has-text('{target}'):has([role='menuitem'])",
            f"*:has-text('{target}'):has(a)",

            # Last resort - any visible element with text that might be clickable
            f"*:has-text('{target}'):visible",
            f"div:has-text('{target}'):visible",
            f"span:has-text('{target}'):visible",
            f"li:has-text('{target}'):visible",
        ]

        for selector in dropdown_selectors:
            try:
                elements = page.locator(selector)
                count = await elements.count()

                if count > 0:
                    for i in range(count):
                        element = elements.nth(i)

                        # Check if element is actually visible
                        if await element.is_visible(timeout=1000):
                            # Additional validation for dropdown items
                            is_in_dropdown = await element.evaluate("""
                                el => {
                                    // Check if element is inside a dropdown-like container
                                    let parent = el.closest('[role="menu"], .dropdown-menu, .dropdown-content, [data-testid*="menu"], [data-testid*="dropdown"]');
                                    return parent !== null;
                                }
                            """)

                            if is_in_dropdown:
                                # For dropdown items, be more liberal about clickability
                                print(
                                    f"    ✅ Found dropdown item using: {selector}"
                                )

                                # Try to check if it's enabled, but don't be strict
                                try:
                                    is_enabled = await element.is_enabled(
                                        timeout=500)
                                    if is_enabled:
                                        print(
                                            f"    🎯 Element appears enabled - returning as-is"
                                        )
                                        return element
                                    else:
                                        print(
                                            f"    ⚠️ Element appears disabled, but trying clickable parent..."
                                        )
                                        # Try to find clickable parent
                                        clickable_parent = await self._find_clickable_parent(
                                            element)
                                        if clickable_parent:
                                            print(
                                                f"    ✅ Found clickable parent for dropdown item"
                                            )
                                            return clickable_parent
                                        else:
                                            print(
                                                f"    🔄 No clickable parent found, returning original element for specialized clicking"
                                            )
                                            return element  # Let specialized dropdown clicking handle it
                                except Exception:
                                    print(
                                        f"    🎯 Clickability check failed, but returning element for dropdown-specific handling"
                                    )
                                    return element  # Return anyway for dropdown-specific strategies
            except Exception as e:
                continue

        print(
            f"    ❌ Could not find dropdown item: '{target}' even with specialized search"
        )
        return None

    async def _find_clickable_parent(self,
                                     element: Locator) -> Optional[Locator]:
        """Find a clickable parent element for a non-clickable child."""
        try:
            # Try to find clickable parents by traversing up the DOM
            parent_selectors = [
                "xpath=./..",  # Direct parent
                "xpath=./../../..",  # Grandparent 
                "xpath=./../../../..",  # Great-grandparent
            ]

            for parent_selector in parent_selectors:
                try:
                    parent = element.locator(parent_selector)
                    if await parent.is_visible(timeout=500
                                               ) and await parent.is_enabled(
                                                   timeout=500):
                        # Check if parent looks clickable (has click handlers, proper role, etc.)
                        is_clickable = await parent.evaluate("""
                            el => {
                                const style = window.getComputedStyle(el);
                                const hasClickHandlers = el.onclick !== null || 
                                                        el.addEventListener !== undefined;
                                const hasClickableCursor = style.cursor === 'pointer';
                                const hasClickableRole = el.getAttribute('role') === 'menuitem' ||
                                                        el.getAttribute('role') === 'button' ||
                                                        el.tagName.toLowerCase() === 'button' ||
                                                        el.tagName.toLowerCase() === 'a';
                                
                                return hasClickableCursor || hasClickableRole || hasClickHandlers;
                            }
                        """)

                        if is_clickable:
                            return parent
                except Exception:
                    continue

            return None

        except Exception:
            return None
<<<<<<< HEAD

    async def find_input_field(
            self,
            page: Page,
            field_description: str,
            field_type: Optional[str] = None) -> Optional[Locator]:
        """Find input field using intelligent strategies."""

        print(f"    🔍 Smart search for input field: '{field_description}'")

        # Generate field selectors based on description and type
        selectors = self._generate_field_selectors(field_description,
                                                   field_type)

        for selector_info in selectors:
            try:
                selector = selector_info["selector"]
                strategy = selector_info["strategy"]

                element = page.locator(selector).first

                if await element.count() > 0 and await element.is_visible(
                        timeout=2000):
                    # Verify it's actually an input field
                    tag_name = await element.evaluate(
                        "el => el.tagName.toLowerCase()")
                    if tag_name in ["input", "textarea"]:
                        print(
                            f"    ✅ Found input field using {strategy}: {selector}"
                        )
                        return element

            except Exception:
                continue

        print(f"    ❌ Could not find input field: '{field_description}'")
        return None

    def _generate_click_selectors(
            self, target: str, context: Dict[str,
                                             Any]) -> List[Dict[str, Any]]:
=======
    
    async def find_input_field(self, page: Page, field_description: str, field_type: Optional[str] = None) -> Optional[Locator]:
        """Find input field using intelligent strategies with enhanced stability."""
        
        print(f"    🔍 Enhanced smart search for input field: '{field_description}'")
        
        # Generate field selectors based on description and type
        selectors = self._generate_field_selectors(field_description, field_type)
        
        # Retry mechanism for stability
        max_attempts = 3
        for attempt in range(max_attempts):
            if attempt > 0:
                print(f"    🔄 Retry attempt {attempt + 1}/{max_attempts}")
                await asyncio.sleep(1)  # Wait between attempts
        
            for selector_info in selectors:
                try:
                    selector = selector_info["selector"]
                    strategy = selector_info["strategy"]
                    
                    element = page.locator(selector).first
                    
                    # Enhanced timeout for stability
                    timeout = 5000 if attempt == 0 else 2000
                    if await element.count() > 0:
                        try:
                            await element.wait_for(state="visible", timeout=timeout)
                            
                            # Verify it's actually an input field
                            tag_name = await element.evaluate("el => el.tagName.toLowerCase()")
                            if tag_name in ["input", "textarea"]:
                                # Additional interactability check
                                if await self._is_element_interactable(element):
                                    print(f"    ✅ Found stable input field using {strategy}: {selector}")
                                    return element
                                else:
                                    print(f"    ⚠️ Field found but not interactable: {strategy}")
                                    continue
                        except Exception:
                            continue
                            
                except Exception:
                    continue
        
        print(f"    ❌ Could not find stable input field after {max_attempts} attempts: '{field_description}'")
        return None
        
    async def _is_element_interactable(self, element: Locator) -> bool:
        """Check if element is truly interactable."""
        try:
            # Check basic visibility and enabled state
            if not await element.is_visible() or not await element.is_enabled():
                return False
            
            # Check if element is not hidden by others
            box = await element.bounding_box()
            if not box or box['width'] <= 0 or box['height'] <= 0:
                return False
                
            return True
        except Exception:
            return False
    
    def _generate_click_selectors(self, target: str, context: Dict[str, Any]) -> List[Dict[str, Any]]:
>>>>>>> 8f3fcde4
        """Generate intelligent click selectors based on target and context."""
        print(f"    🔍 Generating click selectors for: '{target}'")
        selectors = []
        target_lower = target.lower()

        # Split target into words for partial matching later
        target_words = target.split()
        first_word = target_words[0] if target_words else target

        # Strategy 1: Direct text matching (highest priority)
        selectors.extend([
            {
                "selector": f"text='{target}'",
                "strategy": "exact_text",
                "priority": 1
            },
            {
                "selector": f"text={target}",
                "strategy": "text_contains",
                "priority": 2
            },
        ])

        # Strategy 2: Enhanced semantic element matching with visual cues
        if (context.get("element_type") in ["dropdown-button", "dropdown"]
                or context.get("has_dropdown") or "dropdown" in target_lower):
            # Prioritize dropdown buttons with visual indicators (border + arrow)
            selectors.extend([
                # Highest priority: buttons with actual dropdown functionality
                {
                    "selector":
                    f"button:has-text('{target}')[aria-haspopup='true']:not([role='tab'])",
                    "strategy": "dropdown_button_aria",
                    "priority": 1
                },
                {
                    "selector":
                    f"button:has-text('{target}')[aria-expanded]:not([role='tab'])",
                    "strategy": "dropdown_button_expanded",
                    "priority": 1
                },

                # High priority: buttons with visual borders and dropdown indicators
                {
                    "selector":
                    f"button:has-text('{target}')[class*='border'][aria-haspopup='true']",
                    "strategy": "bordered_dropdown_aria",
                    "priority": 2
                },
                {
                    "selector":
                    f"button:has-text('{target}')[style*='border'][aria-haspopup='true']",
                    "strategy": "styled_dropdown_aria",
                    "priority": 2
                },
                {
                    "selector":
                    f"button:has-text('{target}'):has(svg, [class*='arrow'], [class*='chevron'])",
                    "strategy": "button_with_arrow",
                    "priority": 2
                },

                # Medium priority: general dropdown indicators
                {
                    "selector":
                    f"button:has-text('{target}')[class*='dropdown']:not([role='tab'])",
                    "strategy": "dropdown_button_class",
                    "priority": 3
                },
                {
                    "selector":
                    f"button:has-text('{target}')[data-toggle='dropdown']:not([role='tab'])",
                    "strategy": "dropdown_toggle",
                    "priority": 3
                },

                # Lower priority: exclude tabs but include buttons
                {
                    "selector":
                    f"button:has-text('{target}'):not([role='tab']):not([class*='tab'])",
                    "strategy": "button_not_tab",
                    "priority": 4
                },
                {
                    "selector":
                    f"[role='button']:has-text('{target}'):not([role='tab']):not([class*='tab'])",
                    "strategy": "role_button_not_tab",
                    "priority": 5
                },
            ])
        elif context.get("element_type") == "bordered-button" or context.get(
                "has_border"):
            # Prioritize buttons with visual borders/boundaries
            selectors.extend([
                {
                    "selector":
                    f"button:has-text('{target}')[class*='border']:not([role='tab'])",
                    "strategy": "bordered_button",
                    "priority": 2
                },
                {
                    "selector":
                    f"button:has-text('{target}')[style*='border']:not([role='tab'])",
                    "strategy": "styled_border_button",
                    "priority": 2
                },
                {
                    "selector":
                    f"button:has-text('{target}')[class*='outline']:not([role='tab'])",
                    "strategy": "outlined_button",
                    "priority": 2
                },
                {
                    "selector":
                    f"button:has-text('{target}'):not([role='tab']):not([class*='tab'])",
                    "strategy": "button_not_tab",
                    "priority": 3
                },
            ])
        elif context.get(
                "element_type") == "button" or "button" in target_lower:
            if context.get("exclude_tabs"):
                # Explicitly exclude tab elements
                selectors.extend([
                    {
                        "selector":
                        f"button:has-text('{target}'):not([role='tab'])",
                        "strategy": "button_not_tab",
                        "priority": 3
                    },
                    {
                        "selector":
                        f"[role='button']:has-text('{target}'):not([role='tab'])",
                        "strategy": "role_button_not_tab",
                        "priority": 3
                    },
                ])
            else:
                # Regular button matching
                selectors.extend([
                    {
                        "selector": f"button:has-text('{target}')",
                        "strategy": "button_text",
                        "priority": 3
                    },
                    {
                        "selector": f"[role='button']:has-text('{target}')",
                        "strategy": "button_role",
                        "priority": 4
                    },
                ])

        # Strategy 3: Link matching
        if context.get("element_type") == "link" or any(
                word in target_lower
                for word in ["sign in", "login", "register"]):
            selectors.extend([
                {
                    "selector": f"a:has-text('{target}')",
                    "strategy": "link_text",
                    "priority": 5
                },
                {
                    "selector": f"[href*='{target.lower()}']",
                    "strategy": "link_href",
                    "priority": 6
                },
            ])

        # Special handling for Submit buttons in dialogs
        if "submit" in target_lower and ("dialog" in target_lower
                                         or "modal" in target_lower
                                         or "popup" in target_lower):
            print(
                f"    🔍 Adding special selectors for submit buttons in dialogs"
            )
            selectors.extend([{
                "selector":
                ".dialog__actions__content__primary button.primary",
                "strategy": "dialog_primary_button",
                "priority": 1
            }, {
                "selector": "button[data-target='submitButton']",
                "strategy": "submit_button_target",
                "priority": 1
            }, {
                "selector": ".dialog button.primary",
                "strategy": "dialog_primary",
                "priority": 2
            }, {
                "selector": ".modal button.primary",
                "strategy": "modal_primary",
                "priority": 2
            }, {
                "selector":
                "button.primary:has-text('Submit'), button.primary:has-text('Export')",
                "strategy": "primary_submit_export",
                "priority": 3
            }])

        # Strategy 3.5: Fallback for multi-word targets - try first word or partial match (only used if exact matches fail)
        if len(target_words) > 1:
            print(f"    🔍 Adding fallback selectors for partial text matching")
            # Add fallback selectors with much lower priority
            selectors.extend([
                {
                    "selector": f"text='{first_word}'",
                    "strategy": "first_word_exact",
                    "priority": 15
                },
                {
                    "selector": f"text={first_word}",
                    "strategy": "first_word_contains",
                    "priority": 16
                },
                {
                    "selector": f"button:has-text('{first_word}')",
                    "strategy": "button_first_word",
                    "priority": 17
                },
                {
                    "selector": f"a:has-text('{first_word}')",
                    "strategy": "link_first_word",
                    "priority": 18
                },
                {
                    "selector": f"*:has-text('{first_word}'):visible",
                    "strategy": "generic_first_word",
                    "priority": 19
                },
            ])

            # Strategy 4: Special handling for icon buttons with tooltips/data-content
        if "export" in target_lower or "download" in target_lower:
            print(
                f"    🔍 Adding special selectors for export/download buttons")
            selectors.extend([
                {
                    "selector": "[data-content='Export']",
                    "strategy": "export_data_content",
                    "priority": 1  # Increased priority
                },
                {
                    "selector":
                    "[data-content='export']",  # Added lowercase variant
                    "strategy": "export_data_content_lowercase",
                    "priority": 1
                },
                {
                    "selector":
                    "[data-content*='Export' i]",  # Added case-insensitive variant
                    "strategy": "export_data_content_insensitive",
                    "priority": 1
                },
                {
                    "selector": "button.tooltip[data-content='Export']",
                    "strategy": "export_tooltip_button",
                    "priority": 2
                },
                {
                    "selector":
                    "button[data-content='Export']",  # Added button-specific selector
                    "strategy": "export_button_data_content",
                    "priority": 1
                },
                {
                    "selector":
                    "*[data-content='Export']",  # Added wildcard selector
                    "strategy": "export_any_data_content",
                    "priority": 2
                },
                {
                    "selector":
                    "button:has(.fa-file-download), button:has(.icon-export)",
                    "strategy": "download_icon_button",
                    "priority": 2
                },
                {
                    "selector":
                    "[data-ui-tooltip='true']:has(.fa-file-download)",
                    "strategy": "tooltip_download_icon",
                    "priority": 2
                },
                {
                    "selector":
                    "[aria-label*='export' i], [aria-label*='download' i]",
                    "strategy": "export_aria_label",
                    "priority": 3
                },
                {
                    "selector": "button.ui.button.primary:has-text('Export')",
                    "strategy": "export_primary_button",
                    "priority": 1
                },
                {
                    "selector":
                    ".dialog__actions__content__primary button:has-text('Export')",
                    "strategy": "dialog_export_button",
                    "priority": 1
                },
                {
                    "selector": "button[data-target='submitButton']",
                    "strategy": "submit_button_target",
                    "priority": 1
                }
            ])

        # Strategy 5: Context-aware matching
        if context.get("color"):
            color = context["color"]
            selectors.extend([
                {
                    "selector":
                    f"button[class*='{color}']:has-text('{target}')",
                    "strategy": f"{color}_button",
                    "priority": 7
                },
                {
                    "selector":
                    f"[class*='{color}'][class*='button']:has-text('{target}')",
                    "strategy": f"{color}_class",
                    "priority": 8
                },
            ])

        # Strategy 5: Enhanced position-aware matching
        if context.get("position"):
            position = context["position"]

            if position in ["top-right", "top-right-corner"]:
                # Build exclusion selectors for left-side elements
                left_exclusions = ""
                if context.get("exclude_left"):
                    left_exclusions = ":not([class*='left']):not([class*='nav']):not([class*='sidebar']):not([class*='menu']):not([data-testid*='nav']):not([data-testid*='left'])"

                # High-priority selectors for top-right positioned elements with left exclusions
                selectors.extend([
                    # Most specific - top right combination classes
                    {
                        "selector":
                        f"[class*='top'][class*='right'] button:has-text('{target}')",
                        "strategy": "top_right_specific",
                        "priority": 1
                    },

                    # Header and toolbar areas (most likely for top-right buttons)
                    {
                        "selector":
                        f"header button:has-text('{target}'){left_exclusions}",
                        "strategy": "header_button",
                        "priority": 2
                    },
                    {
                        "selector":
                        f"[class*='header'] button:has-text('{target}'){left_exclusions}",
                        "strategy": "header_class",
                        "priority": 2
                    },
                    {
                        "selector":
                        f"[class*='toolbar'] button:has-text('{target}'){left_exclusions}",
                        "strategy": "toolbar_button",
                        "priority": 2
                    },
                    {
                        "selector":
                        f"[class*='action'] button:has-text('{target}'){left_exclusions}",
                        "strategy": "action_button",
                        "priority": 2
                    },

                    # Exclude tabs and left-side elements completely
                    {
                        "selector":
                        f"button:has-text('{target}'):not([role='tab']):not([class*='tab']){left_exclusions}",
                        "strategy": "button_not_tab_not_left",
                        "priority": 3
                    },

                    # Position-based with strong right-side preference
                    {
                        "selector":
                        f"[class*='right'] button:has-text('{target}'){left_exclusions}",
                        "strategy": "right_positioned",
                        "priority": 4
                    },

                    # Generic but with exclusions
                    {
                        "selector":
                        f"button:has-text('{target}'){left_exclusions}",
                        "strategy": "button_no_left",
                        "priority": 8
                    },
                ])
            else:
                # Generic position matching for other positions
                selectors.extend([
                    {
                        "selector":
                        f"[class*='{position}'] *:has-text('{target}')",
                        "strategy": f"{position}_positioned",
                        "priority": 9
                    },
                ])

        # Strategy 6: Enhanced dropdown-specific matching (for menu items)
        if context.get(
                "parent_type"
        ) == "dropdown" or "dropdown" in target_lower or "from dropdown" in target_lower:
            selectors.extend([
                # High priority - exact role matching
                {
                    "selector": f"[role='menuitem']:has-text('{target}')",
                    "strategy": "menuitem",
                    "priority": 1
                },
                {
                    "selector":
                    f"button[role='menuitem']:has-text('{target}')",
                    "strategy": "button_menuitem",
                    "priority": 1
                },
                {
                    "selector": f"[role='option']:has-text('{target}')",
                    "strategy": "option",
                    "priority": 2
                },

                # Medium priority - structural matching
                {
                    "selector": f"li[role='menuitem']:has-text('{target}')",
                    "strategy": "li_menuitem",
                    "priority": 3
                },
                {
                    "selector": f"[role='menu'] button:has-text('{target}')",
                    "strategy": "menu_button",
                    "priority": 3
                },
                {
                    "selector":
                    f"[role='menu'] [role='menuitem']:has-text('{target}')",
                    "strategy": "nested_menuitem",
                    "priority": 3
                },

                # Lower priority - broader matching
                {
                    "selector": f"[role='menu'] *:has-text('{target}')",
                    "strategy": "menu_child",
                    "priority": 5
                },
                {
                    "selector": f"ul[role='menu'] li:has-text('{target}')",
                    "strategy": "menu_list_item",
                    "priority": 6
                },
                {
                    "selector": f"div[role='menu'] *:has-text('{target}')",
                    "strategy": "div_menu_child",
                    "priority": 7
                },

                # Fallback - visible dropdown items
                {
                    "selector":
                    f"[aria-expanded='true'] + * [role='menuitem']:has-text('{target}')",
                    "strategy": "expanded_menuitem",
                    "priority": 8
                },
                {
                    "selector":
                    f"[data-state='open'] [role='menuitem']:has-text('{target}')",
                    "strategy": "open_menuitem",
                    "priority": 8
                },
            ])

        # Strategy 7: Advanced attribute matching
        selectors.extend([
            {
                "selector": f"[aria-label*='{target}' i]",
                "strategy": "aria_label",
                "priority": 10
            },
            {
                "selector": f"[title*='{target}' i]",
                "strategy": "title_attr",
                "priority": 11
            },
            {
                "selector":
                f"[data-testid*='{target.lower().replace(' ', '-')}']",
                "strategy": "test_id",
                "priority": 12
            },
        ])

        # Strategy 8: Generic element matching (lowest priority)
        selectors.extend([
            {
                "selector": f"*:has-text('{target}')",
                "strategy": "generic_text",
                "priority": 15
            },
        ])

        # Sort by priority (lower number = higher priority)
        selectors.sort(key=lambda x: x["priority"])

        return selectors

    def _generate_field_selectors(
            self, field_description: str,
            field_type: Optional[str]) -> List[Dict[str, Any]]:
        """Generate intelligent field selectors with priority for text inputs."""

        selectors = []
        field_lower = field_description.lower()
<<<<<<< HEAD

=======
        
        # Extract placeholder text from complex descriptions
        placeholder_text = self._extract_placeholder_text(field_description)
        print(f"    🔍 Extracted placeholder: '{placeholder_text}' from '{field_description}'")
        
        # Strategy 0: Force textarea priority if specified in field type or description
        if field_type == "textarea" or "text area" in field_lower or "textarea" in field_lower:
            selectors.extend([
                {"selector": "textarea:visible", "strategy": "textarea_priority", "priority": 1},
                {"selector": "textarea", "strategy": "textarea_any", "priority": 2},
            ])
            
>>>>>>> 8f3fcde4
        # Strategy 1: Prioritize text inputs and textareas (MOST IMPORTANT)
        if "message" in field_lower or "input" in field_lower or "text" in field_lower or "query" in field_lower:
            selectors.extend([
<<<<<<< HEAD
                {
                    "selector": "input[type='text']:visible",
                    "strategy": "text_input",
                    "priority": 1
                },
                {
                    "selector": "textarea:visible",
                    "strategy": "textarea",
                    "priority": 1
                },
                {
                    "selector":
                    "input:not([type='checkbox']):not([type='radio']):not([type='submit']):not([type='button']):visible",
                    "strategy": "generic_input",
                    "priority": 2
                },
=======
                {"selector": "textarea:visible", "strategy": "textarea", "priority": 1},
                {"selector": "input[type='text']:visible", "strategy": "text_input", "priority": 2},
                {"selector": "input:not([type='checkbox']):not([type='radio']):not([type='submit']):not([type='button']):visible", "strategy": "generic_input", "priority": 3},
>>>>>>> 8f3fcde4
            ])

        # Strategy 2: Type-specific selectors (high priority)
        if field_type:
            selectors.append({
                "selector": f"input[type='{field_type}']:visible",
                "strategy": f"{field_type}_type",
                "priority": 1
            })
<<<<<<< HEAD

        # Strategy 3: Placeholder matching
        selectors.extend([
            {
                "selector":
                f"input[placeholder*='{field_description}' i]:not([type='checkbox']):not([type='radio'])",
                "strategy": "placeholder",
                "priority": 3
            },
            {
                "selector": f"textarea[placeholder*='{field_description}' i]",
                "strategy": "textarea_placeholder",
                "priority": 3
            },
=======
        
        # Strategy 3: Enhanced placeholder matching with extracted text
        if placeholder_text:
            selectors.extend([
                {"selector": f"textarea[placeholder*='{placeholder_text}' i]", "strategy": "textarea_placeholder_exact", "priority": 1},
                {"selector": f"input[placeholder*='{placeholder_text}' i]:not([type='checkbox']):not([type='radio'])", "strategy": "input_placeholder_exact", "priority": 2},
                # Try exact match for better precision
                {"selector": f"textarea[placeholder='{placeholder_text}' i]", "strategy": "textarea_placeholder_exact_match", "priority": 1},
                {"selector": f"input[placeholder='{placeholder_text}' i]:not([type='checkbox']):not([type='radio'])", "strategy": "input_placeholder_exact_match", "priority": 2},
                # Also try with the full description
                {"selector": f"textarea[placeholder*='{field_description}' i]", "strategy": "textarea_placeholder_full", "priority": 4},
                {"selector": f"input[placeholder*='{field_description}' i]:not([type='checkbox']):not([type='radio'])", "strategy": "input_placeholder_full", "priority": 5},
            ])
        else:
            # Fallback to original placeholder matching
            selectors.extend([
                {"selector": f"textarea[placeholder*='{field_description}' i]", "strategy": "textarea_placeholder", "priority": 3},
                {"selector": f"input[placeholder*='{field_description}' i]:not([type='checkbox']):not([type='radio'])", "strategy": "placeholder", "priority": 4},
            ])
            
        # Strategy 3.5: Try common textarea patterns for dynamic apps
        selectors.extend([
            {"selector": "textarea:visible", "strategy": "any_visible_textarea", "priority": 6},
            {"selector": "textarea[class*='input']", "strategy": "textarea_input_class", "priority": 5},
            {"selector": "textarea[class*='text']", "strategy": "textarea_text_class", "priority": 5},
            {"selector": "textarea[class*='query']", "strategy": "textarea_query_class", "priority": 3},
            {"selector": "textarea[class*='message']", "strategy": "textarea_message_class", "priority": 4},
>>>>>>> 8f3fcde4
        ])

        # Strategy 4: Name attribute matching
        field_name = field_description.lower().replace(" ", "").replace(
            "field", "")
        selectors.extend([
            {
                "selector":
                f"input[name*='{field_name}']:not([type='checkbox']):not([type='radio'])",
                "strategy": "name_attr",
                "priority": 4
            },
            {
                "selector":
                f"input[name='{field_name}']:not([type='checkbox']):not([type='radio'])",
                "strategy": "name_exact",
                "priority": 4
            },
        ])

        # Strategy 5: ID attribute matching
        selectors.extend([
            {
                "selector":
                f"input[id*='{field_name}']:not([type='checkbox']):not([type='radio'])",
                "strategy": "id_attr",
                "priority": 5
            },
            {
                "selector":
                f"input[id='{field_name}']:not([type='checkbox']):not([type='radio'])",
                "strategy": "id_exact",
                "priority": 5
            },
        ])

        # Strategy 6: Label-based matching
        selectors.extend([
            {
                "selector":
                f"input[aria-label*='{field_description}' i]:not([type='checkbox']):not([type='radio'])",
                "strategy": "aria_label",
                "priority": 6
            },
            {
                "selector":
                f"label:has-text('{field_description}') + input:not([type='checkbox']):not([type='radio'])",
                "strategy": "adjacent_label",
                "priority": 7
            },
            {
                "selector":
                f"label:has-text('{field_description}') input:not([type='checkbox']):not([type='radio'])",
                "strategy": "nested_label",
                "priority": 8
            },
        ])

        # Strategy 6: Common field patterns
        if "email" in field_lower:
            selectors.extend([
                {
                    "selector": "input[type='email']",
                    "strategy": "email_type",
                    "priority": 1
                },
                {
                    "selector": "input[name*='email']",
                    "strategy": "email_name",
                    "priority": 2
                },
            ])

        if "password" in field_lower:
            selectors.extend([
                {
                    "selector": "input[type='password']",
                    "strategy": "password_type",
                    "priority": 1
                },
                {
                    "selector": "input[name*='password']",
                    "strategy": "password_name",
                    "priority": 2
                },
            ])

        # Strategy 7: Generic input matching (lowest priority)
        selectors.extend([
            {
                "selector": "input",
                "strategy": "generic_input",
                "priority": 20
            },
            {
                "selector": "textarea",
                "strategy": "generic_textarea",
                "priority": 21
            },
        ])

        # Sort by priority
        selectors.sort(key=lambda x: x["priority"])

        return selectors

    async def _validate_clickable_element(self, element: Locator) -> bool:
        """Validate that element is truly clickable."""

        try:
            # Check if element is visible and enabled
            is_visible = await element.is_visible()
            is_enabled = await element.is_enabled()

            if not (is_visible and is_enabled):
                return False

            # Check element properties that indicate clickability
            tag_name = await element.evaluate("el => el.tagName.toLowerCase()")
            has_click_handler = await element.evaluate("""
                el => el.onclick !== null || 
                      el.addEventListener || 
                      ['button', 'a', 'input'].includes(el.tagName.toLowerCase()) ||
                      el.hasAttribute('role') && ['button', 'menuitem', 'option'].includes(el.getAttribute('role'))
            """)

            return has_click_handler or tag_name in ["button", "a", "input"]

        except Exception:
            return False

    def _load_selector_strategies(self) -> Dict[str, Any]:
        """Load selector strategies from config."""

        strategies_file = self.config_dir / "selector_strategies.yaml"

        default_strategies = {
            "text_matching": {
                "exact_text": "text='{target}'",
                "partial_text": "text*='{target}'",
                "case_insensitive": "[text~='{target}' i]"
            },
            "attribute_matching": {
                "aria_label": "[aria-label*='{target}' i]",
                "title": "[title*='{target}' i]",
                "data_testid": "[data-testid*='{target}']"
            },
            "semantic_matching": {
                "button": "button:has-text('{target}')",
                "link": "a:has-text('{target}')",
                "menuitem": "[role='menuitem']:has-text('{target}')"
            }
        }

        try:
            if strategies_file.exists():
                with open(strategies_file, 'r') as f:
                    return yaml.safe_load(f)
            else:
                # Create default config file
                strategies_file.parent.mkdir(parents=True, exist_ok=True)
                with open(strategies_file, 'w') as f:
                    yaml.dump(default_strategies, f, default_flow_style=False)
                return default_strategies
        except Exception as e:
            print(f"⚠️ Could not load selector strategies: {e}")
            return default_strategies

    async def find_ui_panel(self, page: Page,
                            panel_type: str) -> Optional[Locator]:
        """Find UI panel elements (left, center, right panels)."""

        print(f"    🎯 Smart search for UI panel: '{panel_type}'")

        # Generate panel-specific selectors
        selectors = self._generate_panel_selectors(panel_type)

        # Try each selector strategy
        for selector_info in selectors:
            try:
                selector = selector_info["selector"]
                strategy = selector_info["strategy"]

                element = page.locator(selector).first
                if await element.count() > 0 and await element.is_visible(
                        timeout=1000):
                    print(f"    ✅ Found {panel_type} panel using {strategy}")
                    return element

            except Exception:
                continue

        print(f"    ❌ Could not find {panel_type} panel")
        return None

    def _generate_panel_selectors(self,
                                  panel_type: str) -> List[Dict[str, Any]]:
        """Generate selectors for UI panels based on type."""

        selectors = []
        panel_lower = panel_type.lower()

        if "left" in panel_lower:
            selectors.extend([
                # File/navigation panels
                {
                    "selector": "[class*='sidebar']",
                    "strategy": "sidebar_class"
                },
                {
                    "selector": "[class*='nav']",
                    "strategy": "nav_class"
                },
                {
                    "selector": "[class*='left']",
                    "strategy": "left_class"
                },
                {
                    "selector": "[class*='file']",
                    "strategy": "file_class"
                },
                {
                    "selector": "[data-testid*='sidebar']",
                    "strategy": "sidebar_testid"
                },
                {
                    "selector": "[data-testid*='nav']",
                    "strategy": "nav_testid"
                },
                {
                    "selector": "[data-testid*='left']",
                    "strategy": "left_testid"
                },
                {
                    "selector": "[role='navigation']",
                    "strategy": "nav_role"
                },
                # Structure-based (first child of main container)
                {
                    "selector": "main > div:first-child",
                    "strategy": "main_first_child"
                },
                {
                    "selector": "[class*='container'] > div:first-child",
                    "strategy": "container_first_child"
                },
            ])

        elif "center" in panel_lower:
            selectors.extend([
                # Document/content panels
                {
                    "selector": "[class*='content']",
                    "strategy": "content_class"
                },
                {
                    "selector": "[class*='center']",
                    "strategy": "center_class"
                },
                {
                    "selector": "[class*='main']",
                    "strategy": "main_class"
                },
                {
                    "selector": "[class*='document']",
                    "strategy": "document_class"
                },
                {
                    "selector": "[class*='preview']",
                    "strategy": "preview_class"
                },
                {
                    "selector": "[data-testid*='content']",
                    "strategy": "content_testid"
                },
                {
                    "selector": "[data-testid*='center']",
                    "strategy": "center_testid"
                },
                {
                    "selector": "[data-testid*='main']",
                    "strategy": "main_testid"
                },
                # Upload areas
                {
                    "selector": "[class*='upload']",
                    "strategy": "upload_class"
                },
                {
                    "selector": "[class*='drop']",
                    "strategy": "drop_class"
                },
                {
                    "selector": "text='NO FILES ADDED YET'",
                    "strategy": "upload_text"
                },
                {
                    "selector": "text='Drop anywhere to upload'",
                    "strategy": "drop_text"
                },
                # Structure-based (middle child)
                {
                    "selector": "main > div:nth-child(2)",
                    "strategy": "main_middle_child"
                },
                {
                    "selector": "[class*='container'] > div:nth-child(2)",
                    "strategy": "container_middle_child"
                },
            ])

        elif "right" in panel_lower:
            selectors.extend([
                # Chat/conversation panels
                {
                    "selector": "[class*='chat']",
                    "strategy": "chat_class"
                },
                {
                    "selector": "[class*='conversation']",
                    "strategy": "conversation_class"
                },
                {
                    "selector": "[class*='right']",
                    "strategy": "right_class"
                },
                {
                    "selector": "[class*='message']",
                    "strategy": "message_class"
                },
                {
                    "selector": "[data-testid*='chat']",
                    "strategy": "chat_testid"
                },
                {
                    "selector": "[data-testid*='conversation']",
                    "strategy": "conversation_testid"
                },
                {
                    "selector": "[data-testid*='right']",
                    "strategy": "right_testid"
                },
                {
                    "selector": "[data-testid*='message']",
                    "strategy": "message_testid"
                },
                # Sample prompts areas
                {
                    "selector": "text='Sample Prompts'",
                    "strategy": "sample_prompts_text"
                },
                {
                    "selector": "[class*='prompt']",
                    "strategy": "prompt_class"
                },
                # Structure-based (last child)
                {
                    "selector": "main > div:last-child",
                    "strategy": "main_last_child"
                },
                {
                    "selector": "[class*='container'] > div:last-child",
                    "strategy": "container_last_child"
                },
            ])

        # Generic panel selectors (lowest priority)
        selectors.extend([
            {
                "selector": f"[class*='{panel_lower}']",
                "strategy": f"{panel_lower}_generic_class"
            },
            {
                "selector": f"[data-testid*='{panel_lower}']",
                "strategy": f"{panel_lower}_generic_testid"
            },
            {
                "selector": f"*:has-text('{panel_type}')",
                "strategy": f"{panel_lower}_text_match"
            },
        ])
<<<<<<< HEAD

        return selectors
=======
        
        return selectors
    
    def _extract_placeholder_text(self, field_description: str) -> str:
        """Extract placeholder text from complex field descriptions."""
        import re
        
        # Look for text within quotes in the description - enhanced patterns
        quote_patterns = [
            r'placeholder\s+["\']([^"\']+)["\']',  # placeholder "text"
            r'["\']([^"\']+)["\']',                # any "text" 
            r'[""]([^""]+)[""]',                   # smart quotes "text"
            r'"([^"]+)"',                          # double quotes
            r"'([^']+)'",                          # single quotes
        ]
        
        for pattern in quote_patterns:
            match = re.search(pattern, field_description, re.IGNORECASE)
            if match:
                extracted = match.group(1).strip()
                # Don't return very long extracted text as it's likely not a placeholder
                if len(extracted) <= 50:
                    print(f"    📝 Extracted placeholder from quotes: '{extracted}'")
                    return extracted
        
        # Enhanced key phrase extraction for common combinations
        field_lower = field_description.lower()
        
        # Look for specific common placeholder phrases
        common_phrases = [
            ("query your files", "Query your files"),
            ("search files", "search"),
            ("enter text", "enter"),
            ("type message", "message"),
            ("ask question", "question"),
        ]
        
        for phrase, extracted in common_phrases:
            if phrase in field_lower:
                print(f"    🎯 Extracted placeholder from phrase: '{extracted}'")
                return extracted
        
        # Look for individual key terms that might be placeholder hints
        key_terms = []
        
        if "query" in field_lower:
            key_terms.append("query")
        if "search" in field_lower:
            key_terms.append("search")
        if "message" in field_lower:
            key_terms.append("message")
        if "files" in field_lower:
            key_terms.append("files")
        if "text" in field_lower:
            key_terms.append("text")
            
        # Return the most relevant key term
        if key_terms:
            print(f"    🔍 Extracted placeholder from keywords: '{key_terms[0]}'")
            return key_terms[0]
            
        return ""
>>>>>>> 8f3fcde4
<|MERGE_RESOLUTION|>--- conflicted
+++ resolved
@@ -243,49 +243,6 @@
 
         except Exception:
             return None
-<<<<<<< HEAD
-
-    async def find_input_field(
-            self,
-            page: Page,
-            field_description: str,
-            field_type: Optional[str] = None) -> Optional[Locator]:
-        """Find input field using intelligent strategies."""
-
-        print(f"    🔍 Smart search for input field: '{field_description}'")
-
-        # Generate field selectors based on description and type
-        selectors = self._generate_field_selectors(field_description,
-                                                   field_type)
-
-        for selector_info in selectors:
-            try:
-                selector = selector_info["selector"]
-                strategy = selector_info["strategy"]
-
-                element = page.locator(selector).first
-
-                if await element.count() > 0 and await element.is_visible(
-                        timeout=2000):
-                    # Verify it's actually an input field
-                    tag_name = await element.evaluate(
-                        "el => el.tagName.toLowerCase()")
-                    if tag_name in ["input", "textarea"]:
-                        print(
-                            f"    ✅ Found input field using {strategy}: {selector}"
-                        )
-                        return element
-
-            except Exception:
-                continue
-
-        print(f"    ❌ Could not find input field: '{field_description}'")
-        return None
-
-    def _generate_click_selectors(
-            self, target: str, context: Dict[str,
-                                             Any]) -> List[Dict[str, Any]]:
-=======
     
     async def find_input_field(self, page: Page, field_description: str, field_type: Optional[str] = None) -> Optional[Locator]:
         """Find input field using intelligent strategies with enhanced stability."""
@@ -351,7 +308,6 @@
             return False
     
     def _generate_click_selectors(self, target: str, context: Dict[str, Any]) -> List[Dict[str, Any]]:
->>>>>>> 8f3fcde4
         """Generate intelligent click selectors based on target and context."""
         print(f"    🔍 Generating click selectors for: '{target}'")
         selectors = []
@@ -872,9 +828,6 @@
 
         selectors = []
         field_lower = field_description.lower()
-<<<<<<< HEAD
-
-=======
         
         # Extract placeholder text from complex descriptions
         placeholder_text = self._extract_placeholder_text(field_description)
@@ -887,32 +840,12 @@
                 {"selector": "textarea", "strategy": "textarea_any", "priority": 2},
             ])
             
->>>>>>> 8f3fcde4
         # Strategy 1: Prioritize text inputs and textareas (MOST IMPORTANT)
         if "message" in field_lower or "input" in field_lower or "text" in field_lower or "query" in field_lower:
             selectors.extend([
-<<<<<<< HEAD
-                {
-                    "selector": "input[type='text']:visible",
-                    "strategy": "text_input",
-                    "priority": 1
-                },
-                {
-                    "selector": "textarea:visible",
-                    "strategy": "textarea",
-                    "priority": 1
-                },
-                {
-                    "selector":
-                    "input:not([type='checkbox']):not([type='radio']):not([type='submit']):not([type='button']):visible",
-                    "strategy": "generic_input",
-                    "priority": 2
-                },
-=======
                 {"selector": "textarea:visible", "strategy": "textarea", "priority": 1},
                 {"selector": "input[type='text']:visible", "strategy": "text_input", "priority": 2},
                 {"selector": "input:not([type='checkbox']):not([type='radio']):not([type='submit']):not([type='button']):visible", "strategy": "generic_input", "priority": 3},
->>>>>>> 8f3fcde4
             ])
 
         # Strategy 2: Type-specific selectors (high priority)
@@ -922,22 +855,6 @@
                 "strategy": f"{field_type}_type",
                 "priority": 1
             })
-<<<<<<< HEAD
-
-        # Strategy 3: Placeholder matching
-        selectors.extend([
-            {
-                "selector":
-                f"input[placeholder*='{field_description}' i]:not([type='checkbox']):not([type='radio'])",
-                "strategy": "placeholder",
-                "priority": 3
-            },
-            {
-                "selector": f"textarea[placeholder*='{field_description}' i]",
-                "strategy": "textarea_placeholder",
-                "priority": 3
-            },
-=======
         
         # Strategy 3: Enhanced placeholder matching with extracted text
         if placeholder_text:
@@ -965,7 +882,6 @@
             {"selector": "textarea[class*='text']", "strategy": "textarea_text_class", "priority": 5},
             {"selector": "textarea[class*='query']", "strategy": "textarea_query_class", "priority": 3},
             {"selector": "textarea[class*='message']", "strategy": "textarea_message_class", "priority": 4},
->>>>>>> 8f3fcde4
         ])
 
         # Strategy 4: Name attribute matching
@@ -1347,11 +1263,7 @@
                 "strategy": f"{panel_lower}_text_match"
             },
         ])
-<<<<<<< HEAD
-
-        return selectors
-=======
-        
+
         return selectors
     
     def _extract_placeholder_text(self, field_description: str) -> str:
@@ -1412,5 +1324,4 @@
             print(f"    🔍 Extracted placeholder from keywords: '{key_terms[0]}'")
             return key_terms[0]
             
-        return ""
->>>>>>> 8f3fcde4
+        return ""