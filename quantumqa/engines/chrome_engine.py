#!/usr/bin/env python3
"""
Generic Chrome Testing Engine - Application-agnostic browser automation
No hardcoded selectors or app-specific logic
"""

import asyncio
from pathlib import Path
from typing import List, Dict, Any, Optional
from playwright.async_api import async_playwright, Page, Browser, BrowserContext

from ..parsers.instruction_parser import InstructionParser
from ..finders.element_finder import ElementFinder
from ..executors.action_executor import ActionExecutor
from ..utils.gif_creator import GifCreator


class ChromeEngine:
    """Generic Chrome testing engine that works with any application."""

    def __init__(self,
                 config_dir: Optional[str] = None,
                 credentials_file: Optional[str] = None,
                 connect_to_existing: bool = True,
                 debug_port: int = 9222):
        self.config_dir = Path(config_dir) if config_dir else Path(
            __file__).parent.parent / "config"
        self.connect_to_existing = connect_to_existing
        self.debug_port = debug_port

        # Handle credentials file path
        self.credentials_file = None
        if credentials_file:
            cred_path = Path(credentials_file)
            if cred_path.is_absolute():
                self.credentials_file = cred_path
            else:
                # Relative to project root
                self.credentials_file = Path.cwd() / cred_path

        # Initialize modular components
        self.instruction_parser = InstructionParser(self.config_dir)
        self.element_finder = ElementFinder(self.config_dir)
        self.action_executor = ActionExecutor(self.credentials_file)

        # 🧠 CONTEXT TRACKING: Track navigation expectations and step dependencies
        self.navigation_context = {
            "expected_navigation": False,
            "expected_url_pattern": None,
            "last_navigation_step": None,
            "navigation_succeeded": None,
            "current_page_context": "initial"
        }

        # Browser instances
        self.playwright = None
        self.browser = None
        self.context = None
        self.page = None
<<<<<<< HEAD

        # Track if we connected to existing browser
        self._connected_to_existing = False

    async def initialize(self,
                         headless: bool = False,
                         viewport: Dict[str, int] = None) -> None:
=======
        
        # Run tracking
        self.run_name = None
        
        # Track if we connected to existing browser
        self._connected_to_existing = False
        
        # 🎬 GIF Creation: Initialize screenshot accumulator
        self.gif_creator = GifCreator()
    
    async def initialize(self, headless: bool = False, viewport: Dict[str, int] = None) -> None:
>>>>>>> 8f3fcde4
        """Initialize browser with generic settings and browser reuse capability."""
        print("🚀 Initializing Generic Chrome Engine...")

        self.playwright = await async_playwright().start()

        # Try to connect to existing browser first
        if self.connect_to_existing:
            try:
                print(
                    f"🔗 Attempting to connect to existing Chrome on port {self.debug_port}..."
                )
                self.browser = await self.playwright.chromium.connect_over_cdp(
                    f"http://localhost:{self.debug_port}")
                print("✅ Connected to existing Chrome browser!")
                self._connected_to_existing = True

                # Find the best existing context to reuse (with authentication/cookies)
                contexts = self.browser.contexts
                if contexts:
                    print(f"📱 Found {len(contexts)} existing contexts")

                    # Find context with active pages (likely has user authentication)
                    best_context = None
                    for i, context in enumerate(contexts):
                        pages = context.pages
                        print(f"   Context {i}: {len(pages)} pages")
                        if pages:
                            # Check if any pages have been navigated (not just blank)
                            for j, page in enumerate(pages):
                                try:
                                    url = page.url
                                    title = await page.title()
                                    print(f"     Page {j}: {title} ({url})")
                                    if url and url != "about:blank" and url != "chrome://newtab/":
                                        best_context = context
                                        print(
                                            f"   🎯 Context {i} has active pages - will reuse for authentication"
                                        )
                                        break
                                except:
                                    continue
                        if best_context:
                            break

                    # Use the best context found or fall back to first
                    if best_context:
                        self.context = best_context
                        print(
                            f"✅ Reusing authenticated context with {len(self.context.pages)} existing pages"
                        )
                    else:
                        self.context = contexts[0]
                        print(f"📱 Using first context (no active pages found)")

                    # Create new tab in the selected context
                    print(f"📄 Creating new tab in existing context...")
                    self.page = await self.context.new_page()
                    print(f"✅ New tab created successfully")

                else:
                    print("📱 No existing contexts found, creating new one")
                    viewport = viewport or {'width': 1400, 'height': 900}
                    self.context = await self.browser.new_context(
                        viewport=viewport,
                        user_agent=
                        "Mozilla/5.0 (Macintosh; Intel Mac OS X 10_15_7) AppleWebKit/537.36"
                    )
                    self.page = await self.context.new_page()
                    print(f"📄 Created new context and page")

            except Exception as e:
                print(f"⚠️ Could not connect to existing Chrome: {e}")
                print("🚀 Launching new Chrome browser...")
                self._connected_to_existing = False
                await self._launch_new_browser(headless, viewport)
        else:
            print(
                "🚀 Launching new Chrome browser (existing connection disabled)..."
            )
            self._connected_to_existing = False
            await self._launch_new_browser(headless, viewport)

        # Enable console logging for debugging
        self.page.on("console", lambda msg: print(f"🟦 Console: {msg.text}"))

        print("✅ Generic Chrome Engine initialized")

    async def _launch_new_browser(self,
                                  headless: bool = False,
                                  viewport: Dict[str, int] = None) -> None:
        """Launch a new Chrome browser instance."""
        self.browser = await self.playwright.chromium.launch(
            channel="chrome",  # Use installed Chrome instead of bundled Chromium
            headless=headless,
            args=[
                "--no-first-run",
                "--disable-blink-features=AutomationControlled",
                "--disable-web-security",  # For testing across domains
                "--disable-features=VizDisplayCompositor",
                f"--remote-debugging-port={self.debug_port}"  # Enable remote debugging for future connections
            ])

        # Create context with sensible defaults
        viewport = viewport or {'width': 1400, 'height': 900}
        self.context = await self.browser.new_context(
            viewport=viewport,
            user_agent=
            "Mozilla/5.0 (Macintosh; Intel Mac OS X 10_15_7) AppleWebKit/537.36"
        )

        self.page = await self.context.new_page()

    async def execute_test(self, instruction_file: str) -> Dict[str, Any]:
        """Execute test instructions from file using generic engine."""

        # Load and parse instructions generically
        instructions = self._load_instructions(instruction_file)
        print(f"📋 Loaded {len(instructions)} instructions")

        results = []
        total_steps = len(instructions)

        print("\n🎯 Executing Test Steps:")
        print("=" * 50)

        for i, instruction in enumerate(instructions, 1):
            print(f"\n📍 Step {i}/{total_steps}: {instruction}")

            try:
                # 🎬 Take step screenshot for GIF
                await self._take_step_screenshot(i)
                
                # Parse instruction generically
                action_plan = await self.instruction_parser.parse(instruction)
                print(
                    f"  🔍 Parsed as: {action_plan['action']} -> {action_plan.get('target', 'N/A')}"
                )

                # Execute action generically
                success = await self._execute_action(action_plan,
                                                     step_number=i)

                # Record result
                result = {
                    "step": i,
                    "instruction": instruction,
                    "action_plan": action_plan,
                    "status": "success" if success else "failed",
                    "url": self.page.url,
                    "title": await self.page.title()
                }

                results.append(result)

                if success:
                    print(f"  ✅ Step {i} completed successfully")
                else:
                    print(f"  ❌ Step {i} failed")

                # Brief pause between steps
                await asyncio.sleep(1)

            except Exception as e:
                print(f"  ❌ Step {i} error: {str(e)}")
                results.append({
                    "step": i,
                    "instruction": instruction,
                    "status": "error",
                    "error": str(e),
                    "url": self.page.url,
                    "title": await self.page.title()
                })

        # Generate comprehensive report
        return await self._generate_report(results, instruction_file)

    async def _execute_action(self, action_plan: Dict[str, Any],
                              step_number: int) -> bool:
        """Execute a single action using generic components."""

        action = action_plan["action"]

        # 🧠 CONTEXT TRACKING: Update navigation expectations before execution
        self._update_navigation_context(action_plan, step_number)

        try:
            if action == "navigate":
                success = await self.action_executor.navigate(
                    self.page, action_plan["url"])

            elif action == "click":
                # Find element generically
                element = await self.element_finder.find_clickable_element(
                    self.page,
                    action_plan["target"],
                    context=action_plan.get("context", {}))

                if element:
                    # Pass target information to the action executor for dropdown detection
                    click_options = action_plan.get("click_options", {})
                    click_options["target"] = action_plan[
                        "target"]  # Pass the target text
                    success = await self.action_executor.click(
                        element, click_options)
                else:
                    print(
                        f"    ❌ Could not find clickable element: {action_plan['target']}"
                    )
                    await self._save_debug_screenshot(step_number)
                    success = False

            elif action == "type":
                # Find input field generically
                element = await self.element_finder.find_input_field(
                    self.page,
                    action_plan["field"],
                    field_type=action_plan.get("field_type"))

                if element:
                    success = await self.action_executor.type_text(
                        element, action_plan["text"])
                else:
                    print(
                        f"    ❌ Could not find input field: {action_plan['field']}"
                    )
                    success = False

            elif action == "upload":
                file_path = action_plan.get("file_path")
                if file_path:
                    print(f"    📤 Uploading file: {file_path}")
                    success = await self.action_executor.upload_file(
                        self.page, file_path)
                else:
                    print(f"    ❌ No file path provided for upload")
                    success = False

            elif action == "send":
                # Enhanced send action - find and click send button with smart waiting
                target = action_plan.get("target", "send")
                element = await self.element_finder.find_clickable_element(
                    self.page, target)
                if element:
                    # Wait for element to be enabled before clicking
                    print(f"    ⏳ Waiting for send button to be enabled...")
                    await self._wait_for_enabled(element, timeout=10000)
                    success = await self.action_executor.click(element)
                else:
                    print(f"    ❌ Could not find send element: {target}")
                    success = False

            elif action in ["select", "explore", "test", "confirm", "close"]:
                # Generic target-based actions
                target = action_plan.get("target")
                if target:
                    print(f"    🎯 {action.title()} action on: {target}")
                    element = await self.element_finder.find_clickable_element(
                        self.page, target)
                    if element:
                        success = await self.action_executor.click(element)
                    else:
                        print(
                            f"    ❌ Could not find element for {action}: {target}"
                        )
                        success = False
                else:
                    print(f"    ❌ No target specified for {action}")
                    success = False

            elif action == "verify":
                # 🧠 CONTEXT-AWARE VERIFICATION: Pass navigation context
                verification_options = action_plan.get("verification_options",
                                                       {}).copy()
                verification_options[
                    "navigation_context"] = self.navigation_context
                verification_options["step_number"] = step_number

                success = await self.action_executor.verify(
<<<<<<< HEAD
                    self.page, action_plan["verification_type"],
                    action_plan.get("expected_value"), verification_options)

=======
                    self.page,
                    action_plan["verification_type"],
                    action_plan.get("expected_value"),
                    verification_options
                )
            
            elif action == "press_enter":
                # Press Enter key with optional navigation waiting
                press_options = action_plan.get("press_options", {})
                success = await self.action_executor.press_enter(self.page, press_options)
            
>>>>>>> 8f3fcde4
            elif action == "wait":
                success = await self.action_executor.wait(
                    self.page, action_plan.get("wait_type", "time"),
                    action_plan.get("duration", 2))

            elif action == "comment":
                # Skip comment lines and section headers
                print(
                    f"    📝 Comment/Section: {action_plan.get('raw_instruction', '')}"
                )
                success = True

            elif action == "run_function":
                function_call = action_plan.get("function_call", "")
                arguments = action_plan.get("arguments", "")
                success = await self.action_executor.run_function(
                    self.page, function_call, arguments)

            else:
                print(f"    ❓ Unknown action type: {action}")
                success = False

            # 🧠 UPDATE CONTEXT: Track navigation results after execution
            self._update_navigation_result(action_plan, success, step_number)

            return success

        except Exception as e:
            print(f"    ❌ Action execution error: {e}")
            return False

    async def _wait_for_enabled(self, element, timeout: int = 10000) -> bool:
        """Wait for element to become enabled (not disabled)."""
        try:
            # Wait for element to not have disabled attribute
            await element.wait_for(state="attached", timeout=timeout)

            # Check if element is enabled by trying to click it (without actually clicking)
            start_time = asyncio.get_event_loop().time()
            while (asyncio.get_event_loop().time() -
                   start_time) * 1000 < timeout:
                try:
                    # Check if element is enabled
                    is_disabled = await element.is_disabled()
                    if not is_disabled:
                        print(f"    ✅ Element is now enabled")
                        return True
                    await asyncio.sleep(0.1)
                except:
                    await asyncio.sleep(0.1)

            print(f"    ⚠️ Element still disabled after {timeout}ms")
            return False
        except Exception as e:
            print(f"    ⚠️ Wait for enabled error: {e}")
            return False

    def _update_navigation_context(self, action_plan: Dict[str, Any],
                                   step_number: int):
        """Track when navigation/redirection is expected in upcoming steps."""
        verification_type = action_plan.get("verification_type")

        # 🧠 DETECT NAVIGATION EXPECTATIONS
        if verification_type in ["url_redirect_with_patterns", "url_change"]:
            print(f"    🧠 Context: Navigation expected in Step {step_number}")
            self.navigation_context.update({
                "expected_navigation":
                True,
                "expected_url_pattern":
                action_plan.get("verification_options", {}),
                "last_navigation_step":
                step_number,
                "navigation_succeeded":
                None,  # Will be determined after execution
                "current_page_context":
                "expecting_navigation"
            })

        # 🧠 DETECT ACTIONS THAT SHOULD TRIGGER NAVIGATION
        elif (action_plan.get("action") == "click" and action_plan.get(
                "target", "").lower() in ["chatbot", "create", "new", "add"]):
            print(f"    🧠 Context: Click action may trigger navigation")
            self.navigation_context.update({
                "potential_navigation_trigger":
                step_number,
                "trigger_action":
                action_plan.get("target", "")
            })

    def _update_navigation_result(self, action_plan: Dict[str, Any],
                                  success: bool, step_number: int):
        """Update context based on action results, especially navigation outcomes."""
        verification_type = action_plan.get("verification_type")

        # 🧠 TRACK NAVIGATION VERIFICATION RESULTS
        if verification_type in ["url_redirect_with_patterns", "url_change"]:
            # 🔧 STORE NAVIGATION EXPECTATION for context-aware verification
            expected_pattern_info = {}

            if verification_type == "url_redirect_with_patterns":
                # Store prefix/suffix pattern info
                verification_options = action_plan.get("verification_options",
                                                       {})
                expected_pattern_info = {
                    "pattern_type": "prefix_suffix",
                    "url_prefix": verification_options.get("url_prefix", ""),
                    "url_suffix": verification_options.get("url_suffix", "")
                }
            elif verification_type == "url_change":
                # Store expected value info
                expected_pattern_info = {
                    "pattern_type": "expected_value",
                    "expected_value": action_plan.get("expected_value", "")
                }

            self.navigation_context.update({
                "navigation_succeeded":
                success,
                "current_page_context":
                "navigation_verified" if success else "navigation_failed",
                "expected_navigation_info":
                expected_pattern_info
            })

            if success:
                print(
                    f"    🧠 Context: Navigation succeeded - now on expected page"
                )
            else:
                print(
                    f"    🧠 Context: Navigation FAILED - still on wrong page!")
                print(
                    f"    🚨 Subsequent page verifications should be context-aware!"
                )

    async def _generate_report(self, results: List[Dict],
                               instruction_file: str) -> Dict[str, Any]:
        """Generate comprehensive test report."""

        successful_steps = len(
            [r for r in results if r["status"] == "success"])
        total_steps = len(results)
        success_rate = (successful_steps / total_steps *
                        100) if total_steps > 0 else 0

        final_url = self.page.url
        final_title = await self.page.title()

        print("\n" + "=" * 60)
        print("📊 GENERIC CHROME ENGINE REPORT")
        print("=" * 60)
        print(
            f"📈 Success Rate: {success_rate:.1f}% ({successful_steps}/{total_steps})"
        )
        print(f"🌐 Final URL: {final_url}")
        print(f"📄 Final Title: {final_title}")

        # Save final screenshot
        screenshot_path = await self._save_final_screenshot(instruction_file)

        report = {
            "instruction_file": instruction_file,
            "total_steps": total_steps,
            "successful_steps": successful_steps,
            "success_rate": success_rate,
            "final_url": final_url,
            "final_title": final_title,
            "screenshot_path": screenshot_path,
            "step_results": results
        }

        return report
<<<<<<< HEAD

=======
    
    async def _take_step_screenshot(self, step_number: int) -> str:
        """Take screenshot at the beginning of each step for GIF creation."""
        Path("test_results/steps").mkdir(parents=True, exist_ok=True)
        screenshot_path = f"test_results/steps/step_{step_number}_start.png"
        
        try:
            await self.page.screenshot(path=screenshot_path)
            print(f"    📸 Step {step_number} screenshot: {screenshot_path}")
            
            # 🎬 Add to GIF queue (step screenshot)
            self.gif_creator.add_step_screenshot(screenshot_path, step_number, "step_start")
            
            return screenshot_path
        except Exception as e:
            print(f"    ⚠️ Could not take step screenshot: {e}")
            return ""
    
>>>>>>> 8f3fcde4
    async def _save_debug_screenshot(self, step_number: int) -> str:
        """Save debug screenshot."""
        Path("test_results").mkdir(exist_ok=True)
        screenshot_path = f"test_results/debug_step_{step_number}.png"

        try:
            await self.page.screenshot(path=screenshot_path)
            print(f"    📸 Debug screenshot: {screenshot_path}")
            
            # 🎬 Skip adding debug screenshots to GIF to avoid overcrowding
            # Debug screenshots are not usually interesting for GIFs
            
            return screenshot_path
        except Exception as e:
            print(f"    ⚠️ Could not save debug screenshot: {e}")
            return ""

    async def _save_final_screenshot(self, instruction_file: str) -> str:
        """Save final test screenshot and create GIF from all accumulated screenshots."""
        Path("test_results").mkdir(exist_ok=True)
        clean_filename = instruction_file.replace('/', '_').replace('.txt', '')
        screenshot_path = f"test_results/final_{clean_filename}.png"

        try:
            await self.page.screenshot(path=screenshot_path, full_page=True)
            print(f"📸 Final screenshot: {screenshot_path}")
            
            # 🎬 Add final screenshot to GIF queue
            self.gif_creator.add_screenshot(screenshot_path)
            
            # 🎬 Create GIF from all accumulated screenshots
            if self.gif_creator.get_screenshot_count() > 1:
                # Use run_name as custom filename if provided, otherwise use title-based naming
                custom_filename = f"{self.run_name}.gif" if self.run_name else None
                gif_path = self.gif_creator.create_gif(
                    "reports", 
                    title=f"chrome_test_{clean_filename}",
                    custom_filename=custom_filename
                )
                if gif_path:
                    print(f"🎬 Test execution GIF created: {gif_path}")
            else:
                print("    ℹ️ Only one screenshot available - skipping GIF creation")
            
            return screenshot_path
        except Exception as e:
            print(f"⚠️ Could not save final screenshot: {e}")
            return ""

    def _load_instructions(self, instruction_file: str) -> List[str]:
        """Load instructions from file."""
        instruction_path = Path(instruction_file)
        if not instruction_path.exists():
            raise FileNotFoundError(
                f"Instruction file not found: {instruction_file}")

        with open(instruction_path, 'r') as f:
            instructions = [
                line.strip() for line in f.readlines() if line.strip()
            ]

        return instructions
<<<<<<< HEAD

=======
    
    def set_run_name(self, run_name: str):
        """Set the run name for GIF file naming."""
        self.run_name = run_name
    
>>>>>>> 8f3fcde4
    async def cleanup(self):
        """Clean up browser resources."""
        print("\n🛑 Cleaning up Generic Chrome Engine...")

        try:
            # Close the test page
            if self.page:
                await self.page.close()
                print("📄 Closed test page")

            # Only close context and browser if we created them (not connected to existing)
            if hasattr(
                    self,
                    '_connected_to_existing') and self._connected_to_existing:
                print(
                    "🔗 Connected to existing browser - keeping browser instance alive"
                )
                # Don't close context if it was existing, unless we created it
                if self.context and len(self.context.pages) == 0:
                    print("📱 Closing empty context")
                    await self.context.close()
            else:
                print("🚀 Launched new browser - closing all resources")
                if self.context:
                    await self.context.close()
                if self.browser:
                    await self.browser.close()

            if self.playwright:
                await self.playwright.stop()

            print("✅ Generic Chrome Engine cleanup completed")

        except Exception as e:
            print(f"⚠️ Cleanup warning: {e}")
    
    def configure_gif_settings(self, duration: int = None, loop: int = None, optimize: bool = None) -> None:
        """
        Configure GIF creation settings.
        
        Args:
            duration: Milliseconds per frame (default: 750ms for 2x speed)
            loop: Number of loops (0 = infinite)
            optimize: Whether to optimize GIF size
        """
        self.gif_creator.set_gif_settings(duration=duration, loop=loop, optimize=optimize)
        print(f"🎬 GIF settings updated for Chrome Engine")<|MERGE_RESOLUTION|>--- conflicted
+++ resolved
@@ -57,15 +57,6 @@
         self.browser = None
         self.context = None
         self.page = None
-<<<<<<< HEAD
-
-        # Track if we connected to existing browser
-        self._connected_to_existing = False
-
-    async def initialize(self,
-                         headless: bool = False,
-                         viewport: Dict[str, int] = None) -> None:
-=======
         
         # Run tracking
         self.run_name = None
@@ -77,7 +68,6 @@
         self.gif_creator = GifCreator()
     
     async def initialize(self, headless: bool = False, viewport: Dict[str, int] = None) -> None:
->>>>>>> 8f3fcde4
         """Initialize browser with generic settings and browser reuse capability."""
         print("🚀 Initializing Generic Chrome Engine...")
 
@@ -356,11 +346,6 @@
                 verification_options["step_number"] = step_number
 
                 success = await self.action_executor.verify(
-<<<<<<< HEAD
-                    self.page, action_plan["verification_type"],
-                    action_plan.get("expected_value"), verification_options)
-
-=======
                     self.page,
                     action_plan["verification_type"],
                     action_plan.get("expected_value"),
@@ -372,7 +357,6 @@
                 press_options = action_plan.get("press_options", {})
                 success = await self.action_executor.press_enter(self.page, press_options)
             
->>>>>>> 8f3fcde4
             elif action == "wait":
                 success = await self.action_executor.wait(
                     self.page, action_plan.get("wait_type", "time"),
@@ -545,9 +529,6 @@
         }
 
         return report
-<<<<<<< HEAD
-
-=======
     
     async def _take_step_screenshot(self, step_number: int) -> str:
         """Take screenshot at the beginning of each step for GIF creation."""
@@ -566,7 +547,6 @@
             print(f"    ⚠️ Could not take step screenshot: {e}")
             return ""
     
->>>>>>> 8f3fcde4
     async def _save_debug_screenshot(self, step_number: int) -> str:
         """Save debug screenshot."""
         Path("test_results").mkdir(exist_ok=True)
@@ -629,15 +609,11 @@
             ]
 
         return instructions
-<<<<<<< HEAD
-
-=======
     
     def set_run_name(self, run_name: str):
         """Set the run name for GIF file naming."""
         self.run_name = run_name
     
->>>>>>> 8f3fcde4
     async def cleanup(self):
         """Clean up browser resources."""
         print("\n🛑 Cleaning up Generic Chrome Engine...")
