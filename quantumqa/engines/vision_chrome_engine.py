--- conflicted
+++ resolved
@@ -595,15 +595,12 @@
                         #
                         return await self._click_at_coordinates(element_coords)
                     elif action == "type":
-<<<<<<< HEAD
-                        # Click first, then type
+                        # For combined actions or regular type actions: Click first, then type
+                        print(
+                            f"    🖱️➡️⌨️ {'Combined' if action_plan.get('combined_action') else 'Standard'} action: clicking then typing"
+                        )
                         click_success = await self._click_at_coordinates(
                             element_coords)
-=======
-                        # For combined actions or regular type actions: Click first, then type
-                        print(f"    🖱️➡️⌨️ {'Combined' if action_plan.get('combined_action') else 'Standard'} action: clicking then typing")
-                        click_success = await self._click_at_coordinates(element_coords)
->>>>>>> 4c1cd527
                         if click_success:
                             # Add slight delay to ensure focus is set
                             await asyncio.sleep(0.3)
@@ -640,26 +637,24 @@
                 print(
                     f"    📝 Comment: {action_plan.get('raw_instruction', '')}")
                 return True
-<<<<<<< HEAD
-
-            else:
-                print(f"    ❓ Unknown action type: {action}")
-                return False
-
-=======
-            
+
             elif action == "unknown":
                 # 🎯 HYBRID FALLBACK: Use vision for unknown instructions
-                print(f"    🧠 Unknown action - using vision fallback for: '{action_plan.get('raw_instruction', '')}'")
-                return await self._execute_unknown_action_with_vision(action_plan, step_number)
-            
+                print(
+                    f"    🧠 Unknown action - using vision fallback for: '{action_plan.get('raw_instruction', '')}'"
+                )
+                return await self._execute_unknown_action_with_vision(
+                    action_plan, step_number)
+
             else:
                 print(f"    ❓ Unknown action type: {action}")
                 # 🎯 HYBRID FALLBACK: Try vision for any unrecognized action
-                print(f"    🧠 Falling back to vision for unrecognized action: '{action_plan.get('raw_instruction', '')}'")
-                return await self._execute_unknown_action_with_vision(action_plan, step_number)
-                
->>>>>>> 4c1cd527
+                print(
+                    f"    🧠 Falling back to vision for unrecognized action: '{action_plan.get('raw_instruction', '')}'"
+                )
+                return await self._execute_unknown_action_with_vision(
+                    action_plan, step_number)
+
         except Exception as e:
             error_msg = str(e)
             if "Execution context was destroyed" in error_msg:
@@ -678,26 +673,23 @@
             else:
                 print(f"    ❌ Action execution error: {e}")
                 return False
-<<<<<<< HEAD
-
-    async def _find_element_with_vision(
-            self, action_plan: Dict[str, Any],
-            step_number: int) -> Optional[Coordinates]:
-=======
-    
-    async def _execute_unknown_action_with_vision(self, action_plan: Dict[str, Any], step_number: int) -> bool:
+
+    async def _execute_unknown_action_with_vision(self, action_plan: Dict[str,
+                                                                          Any],
+                                                  step_number: int) -> bool:
         """Execute unknown/unrecognized actions using intelligent vision analysis."""
-        
+
         raw_instruction = action_plan.get('raw_instruction', '').lower()
         print(f"    🔍 Analyzing unknown instruction: '{raw_instruction}'")
-        
+
         # 🧠 INTELLIGENT ACTION INFERENCE
         # Infer the most likely action type from the instruction text
         inferred_action = None
         target_element = None
-        
+
         # Look for action keywords in the instruction
-        if any(keyword in raw_instruction for keyword in ['look for', 'find', 'locate', 'search for']):
+        if any(keyword in raw_instruction
+               for keyword in ['look for', 'find', 'locate', 'search for']):
             inferred_action = 'verify'
             # Extract what we're looking for
             if 'look for' in raw_instruction:
@@ -708,8 +700,9 @@
                 target_element = raw_instruction.split('locate')[1].strip()
             elif 'search for' in raw_instruction:
                 target_element = raw_instruction.split('search for')[1].strip()
-                
-        elif any(keyword in raw_instruction for keyword in ['click', 'tap', 'press', 'select']):
+
+        elif any(keyword in raw_instruction
+                 for keyword in ['click', 'tap', 'press', 'select']):
             inferred_action = 'click'
             # Extract click target
             for keyword in ['click', 'tap', 'press', 'select']:
@@ -718,31 +711,35 @@
                     if len(parts) > 1:
                         target_element = parts[1].strip()
                     break
-                    
-        elif any(keyword in raw_instruction for keyword in ['type', 'enter', 'input']):
+
+        elif any(keyword in raw_instruction
+                 for keyword in ['type', 'enter', 'input']):
             inferred_action = 'type'
             # Extract text and field (this is complex, fall back to verification for now)
             target_element = raw_instruction
-            
-        elif any(keyword in raw_instruction for keyword in ['verify', 'check', 'ensure', 'confirm']):
+
+        elif any(keyword in raw_instruction
+                 for keyword in ['verify', 'check', 'ensure', 'confirm']):
             inferred_action = 'verify'
             target_element = raw_instruction
-            
+
         else:
             # Default to verification for unknown instructions
             inferred_action = 'verify'
             target_element = raw_instruction
-        
+
         if not target_element:
             target_element = raw_instruction
-            
+
         # Clean up target element text
         target_element = target_element.strip()
         # Remove common words that might interfere
-        for word in ['that', 'the', 'is', 'are', 'should', 'be', 'in', 'on', 'at']:
+        for word in [
+                'that', 'the', 'is', 'are', 'should', 'be', 'in', 'on', 'at'
+        ]:
             if target_element.startswith(word + ' '):
                 target_element = target_element[len(word):].strip()
-                
+
         # 🎯 SMART INPUT FIELD DETECTION
         # Convert generic input field descriptions to actual UI patterns
         if 'message input field' in target_element or 'input text field' in target_element:
@@ -753,14 +750,17 @@
                 target_element = "text input"  # Generic text input
             else:
                 target_element = "input field"  # Fallback pattern
-        
-        print(f"    🎯 Inferred action: {inferred_action}, target: '{target_element}'")
-        
+
+        print(
+            f"    🎯 Inferred action: {inferred_action}, target: '{target_element}'"
+        )
+
         # 🚀 EXECUTE INFERRED ACTION
         if inferred_action == 'verify':
             # Use vision to verify element exists/is visible
-            return await self._verify_element_with_vision(target_element, step_number)
-            
+            return await self._verify_element_with_vision(
+                target_element, step_number)
+
         elif inferred_action == 'click':
             # Use vision to find and click element
             mock_action_plan = {
@@ -768,31 +768,37 @@
                 'target': target_element,
                 'raw_instruction': action_plan.get('raw_instruction', '')
             }
-            coordinates = await self._find_element_with_vision(mock_action_plan, step_number)
+            coordinates = await self._find_element_with_vision(
+                mock_action_plan, step_number)
             if coordinates:
                 return await self._click_at_coordinates(coordinates)
             else:
-                print(f"    ❌ Vision could not locate clickable element: '{target_element}'")
+                print(
+                    f"    ❌ Vision could not locate clickable element: '{target_element}'"
+                )
                 return False
-                
+
         elif inferred_action == 'type':
             # For now, treat as verification since typing is complex to infer
-            return await self._verify_element_with_vision(target_element, step_number)
-            
+            return await self._verify_element_with_vision(
+                target_element, step_number)
+
         else:
             print(f"    ❌ Could not infer how to execute: '{raw_instruction}'")
             return False
-    
-    async def _verify_element_with_vision(self, element_description: str, step_number: int) -> bool:
+
+    async def _verify_element_with_vision(self, element_description: str,
+                                          step_number: int) -> bool:
         """Use vision to verify an element exists and is visible."""
-        
-        print(f"    👁️ Using vision to verify element: '{element_description}'")
-        
+
+        print(
+            f"    👁️ Using vision to verify element: '{element_description}'")
+
         # Take screenshot for analysis
         screenshot_path = await self._take_analysis_screenshot(step_number)
         if not screenshot_path:
             return False
-        
+
         # Use vision AI to detect element
         try:
             context = {
@@ -801,28 +807,32 @@
                 "action_type": "verify",
                 "verification_purpose": "element_visibility"
             }
-            
+
             instruction = f"Look for {element_description} on the page. Determine if it exists and is visible to users."
-            
+
             detection_result = await self.element_detector.detect_element(
                 screenshot_path=screenshot_path,
                 instruction=instruction,
-                context=context
-            )
-            
+                context=context)
+
             if detection_result.found and detection_result.center_coordinates:
-                print(f"    ✅ Vision confirmed element is visible: '{element_description}'")
+                print(
+                    f"    ✅ Vision confirmed element is visible: '{element_description}'"
+                )
                 return True
             else:
-                print(f"    ❌ Vision could not find element: '{element_description}'")
+                print(
+                    f"    ❌ Vision could not find element: '{element_description}'"
+                )
                 return False
-                
+
         except Exception as e:
             print(f"    ❌ Vision verification error: {e}")
             return False
 
-    async def _find_element_with_vision(self, action_plan: Dict[str, Any], step_number: int) -> Optional[Coordinates]:
->>>>>>> 4c1cd527
+    async def _find_element_with_vision(
+            self, action_plan: Dict[str, Any],
+            step_number: int) -> Optional[Coordinates]:
         """Use AI vision to find element coordinates."""
 
         # Take screenshot for analysis
@@ -835,15 +845,15 @@
         if not target:
             print("    ⚠️ No target element specified for vision detection")
             return None
-<<<<<<< HEAD
-
-=======
-            
+
         print(f"    🔍 VISION DEBUG: Looking for target: '{target}'")
-        print(f"    🔍 VISION DEBUG: Raw instruction: '{action_plan.get('raw_instruction', '')}'")
-        print(f"    🔍 VISION DEBUG: Action plan keys: {list(action_plan.keys())}")
-        
->>>>>>> 4c1cd527
+        print(
+            f"    🔍 VISION DEBUG: Raw instruction: '{action_plan.get('raw_instruction', '')}'"
+        )
+        print(
+            f"    🔍 VISION DEBUG: Action plan keys: {list(action_plan.keys())}"
+        )
+
         # Create context for better detection
         context = {
             "url": self.page.url,
@@ -872,22 +882,17 @@
             print(f"    🤖 AI normalized '{target}' → {normalized_targets}")
 
             # Stage 2: Enhanced Traditional Detection with normalized terms
-<<<<<<< HEAD
             traditional_coords = None
             if True:
                 await self._ensure_openai_client()
+                await self.get_all_dom_elements()
             traditional_coords = await find_and_click_most_relevant_element(
-                action_plan["raw_instruction"], button_text,
-                target, normalized_targets, self.page,
-                self.get_all_dom_elements(), self.openai_client)
+                action_plan, button_text, target, normalized_targets,
+                self.page, self.all_dom_elements, self.openai_client)
             if not traditional_coords:
                 traditional_coords = await self._try_enhanced_traditional_detection(
                     action_plan, target, normalized_targets)
 
-=======
-            print(f"    🔍 TRADITIONAL DEBUG: Trying enhanced traditional detection with target='{target}' and normalized={normalized_targets}")
-            traditional_coords = await self._try_enhanced_traditional_detection(action_plan, target, normalized_targets)
->>>>>>> 4c1cd527
             if traditional_coords:
                 # Validate coordinates are within viewport bounds
                 if self._validate_coordinates_in_viewport(traditional_coords):
@@ -896,17 +901,14 @@
                     )
                     return traditional_coords
                 else:
-<<<<<<< HEAD
                     print(
                         f"    ⚠️ Traditional detection found element outside viewport bounds at ({traditional_coords.x}, {traditional_coords.y})"
                     )
-
-=======
-                    print(f"    ⚠️ Traditional detection found element outside viewport bounds at ({traditional_coords.x}, {traditional_coords.y})")
             else:
-                print(f"    ❌ TRADITIONAL DEBUG: Enhanced traditional detection returned None")
-            
->>>>>>> 4c1cd527
+                print(
+                    f"    ❌ TRADITIONAL DEBUG: Enhanced traditional detection returned None"
+                )
+
             # Stage 3: Fall back to vision detection if both AI+traditional fail
             print(
                 f"    👁️ AI normalization + traditional failed, using vision as final fallback"
@@ -931,7 +933,12 @@
             if detection_result.found and detection_result.center_coordinates:
                 # ✅ VALIDATE ELEMENT IS INTERACTIVE AND WITHIN VIEWPORT
                 coords = detection_result.center_coordinates
-<<<<<<< HEAD
+                print(
+                    f"    🔍 VISION DEBUG: Vision AI found element at coordinates ({coords.x}, {coords.y})"
+                )
+                print(
+                    f"    🔍 VISION DEBUG: Detection confidence: {detection_result.confidence if hasattr(detection_result, 'confidence') else 'N/A'}"
+                )
 
                 # First check if coordinates are within viewport bounds
                 if not self._validate_coordinates_in_viewport(coords):
@@ -939,20 +946,12 @@
                         f"    ⚠️ Vision found element outside viewport bounds at ({coords.x}, {coords.y}) - retrying..."
                     )
                     better_coords = await self._find_nearby_interactive_element(
-                        coords, action_plan["action"], target)
+                        coords, action_plan["action"])
                     if better_coords and self._validate_coordinates_in_viewport(
                             better_coords):
-=======
-                print(f"    🔍 VISION DEBUG: Vision AI found element at coordinates ({coords.x}, {coords.y})")
-                print(f"    🔍 VISION DEBUG: Detection confidence: {detection_result.confidence if hasattr(detection_result, 'confidence') else 'N/A'}")
-                
-                # First check if coordinates are within viewport bounds
-                if not self._validate_coordinates_in_viewport(coords):
-                    print(f"    ⚠️ Vision found element outside viewport bounds at ({coords.x}, {coords.y}) - retrying...")
-                    better_coords = await self._find_nearby_interactive_element(coords, action_plan["action"])
-                    if better_coords and self._validate_coordinates_in_viewport(better_coords):
-                        print(f"    🔍 VISION DEBUG: Found better coordinates at ({better_coords.x}, {better_coords.y})")
->>>>>>> 4c1cd527
+                        print(
+                            f"    🔍 VISION DEBUG: Found better coordinates at ({better_coords.x}, {better_coords.y})"
+                        )
                         coords = better_coords
                         print(
                             f"    ✅ Found better element within viewport at ({coords.x}, {coords.y})"
@@ -1046,7 +1045,7 @@
         """Find an interactive element near the given coordinates."""
         try:
             # For search-related actions, try semantic search first
-            if action == 'click' and not is_export_action:
+            if action == 'click':
                 print(f"    🔄 Trying semantic element search first...")
                 semantic_result = await self.page.evaluate(f"""
                     (() => {{
@@ -1425,12 +1424,10 @@
                         try:
                             selector = selector_info["selector"]
                             strategy = selector_info["strategy"]
-<<<<<<< HEAD
-
-=======
-                            print(f"    🔍 SELECTOR DEBUG: Trying {strategy}: {selector}")
-                            
->>>>>>> 4c1cd527
+                            print(
+                                f"    🔍 SELECTOR DEBUG: Trying {strategy}: {selector}"
+                            )
+
                             # Try to find the element
                             element = self.page.locator(selector).first
 
@@ -1629,25 +1626,50 @@
                 "priority": 7
             },
         ])
-<<<<<<< HEAD
-
-        # Strategy 6: Other potentially clickable elements with decreasing priority
-=======
-        
+
         # Strategy 6: Input field and text area matching (for input-related targets)
-        if any(word in target_lower for word in ["query", "search", "input", "text", "message", "files"]):
+        if any(word in target_lower for word in
+               ["query", "search", "input", "text", "message", "files"]):
             selectors.extend([
-                {"selector": f"input[placeholder*='{target}' i]", "strategy": "input_placeholder", "priority": 2},
-                {"selector": f"textarea[placeholder*='{target}' i]", "strategy": "textarea_placeholder", "priority": 2},
-                {"selector": f"[contenteditable][placeholder*='{target}' i]", "strategy": "contenteditable_placeholder", "priority": 2},
-                {"selector": f"input[aria-label*='{target}' i]", "strategy": "input_aria_label", "priority": 3},
-                {"selector": f"textarea[aria-label*='{target}' i]", "strategy": "textarea_aria_label", "priority": 3},
-                {"selector": f"div:has-text('{target}') input", "strategy": "labeled_input", "priority": 4},
-                {"selector": f"div:has-text('{target}') textarea", "strategy": "labeled_textarea", "priority": 4},
+                {
+                    "selector": f"input[placeholder*='{target}' i]",
+                    "strategy": "input_placeholder",
+                    "priority": 2
+                },
+                {
+                    "selector": f"textarea[placeholder*='{target}' i]",
+                    "strategy": "textarea_placeholder",
+                    "priority": 2
+                },
+                {
+                    "selector":
+                    f"[contenteditable][placeholder*='{target}' i]",
+                    "strategy": "contenteditable_placeholder",
+                    "priority": 2
+                },
+                {
+                    "selector": f"input[aria-label*='{target}' i]",
+                    "strategy": "input_aria_label",
+                    "priority": 3
+                },
+                {
+                    "selector": f"textarea[aria-label*='{target}' i]",
+                    "strategy": "textarea_aria_label",
+                    "priority": 3
+                },
+                {
+                    "selector": f"div:has-text('{target}') input",
+                    "strategy": "labeled_input",
+                    "priority": 4
+                },
+                {
+                    "selector": f"div:has-text('{target}') textarea",
+                    "strategy": "labeled_textarea",
+                    "priority": 4
+                },
             ])
-        
+
         # Strategy 7: Generic interactive elements
->>>>>>> 4c1cd527
         selectors.extend([
             {
                 "selector": f"*:has-text('{target}')[onclick]",
@@ -1930,7 +1952,7 @@
                         }}
                     }})()
                 """)
-
+                is_download_button = False
                 if element_info:
                     print(
                         f"    🎯 Element at ({coordinates.x}, {coordinates.y}):"
@@ -1989,7 +2011,11 @@
                         f"    ⚠️ No element found at coordinates ({coordinates.x}, {coordinates.y})"
                     )
             except Exception as e:
-                print(f"    ⚠️ Could not inspect element: {e}")
+                import traceback
+                # print(f"    ⚠️ Could not inspect element: {e}")
+                print(
+                    f"    ⚠️ Could not inspect element: {traceback.format_exc()}"
+                )
 
             # 🎯 ENSURE PAGE IS INTERACTIVE
             try:
@@ -2878,6 +2904,15 @@
         """
         if self.all_dom_elements:
             return self.all_dom_elements
+
+        # Wait for page to be fully loaded before extracting DOM elements
+        try:
+            await self.page.wait_for_load_state('domcontentloaded',
+                                                timeout=5000)
+            # Optional: wait for network to be idle for dynamic content
+            await self.page.wait_for_load_state('networkidle', timeout=2000)
+        except Exception as e:
+            print(f"Warning: Wait for page load timed out: {e}")
 
         print("Extracting all DOM elements with details...")
 
