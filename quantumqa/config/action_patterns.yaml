# Action Patterns Configuration
# Maps natural language patterns to structured actions

# COMBINED ACTIONS (HIGHEST PRIORITY - Must come first!)
type:
  # Enhanced combined click and type actions (highest priority)
  - regex: "click on (.+?)\\s+and type\\s+[\"']([^\"']+)[\"']"
    description: "Click element and type text (simple quotes)"
    extractor:
      target: 1
      text: 2
      combined_action: true
      
  # Complex combined action with nested quotes and descriptions
  - regex: "click on (.+?)\\s+and type\\s+[\"\"'](.+?)[\"\"']"
    description: "Click element and type text (smart quotes)"
    extractor:
      target: 1
      text: 2
      combined_action: true
      
  # Text area specific combined action
  - regex: "click on\\s+(?:text\\s+area|textarea)\\s+(.+?)\\s+and type\\s+[\"\"'](.+?)[\"\"']"
    description: "Click text area and type text"
    extractor:
      target: 1
      text: 2
      combined_action: true
      field_type: "textarea"
      
  # Generic complex click and type with any quotes
  - regex: "click on (.+?)\\s+and type\\s+(.+?)$"
    description: "Click element and type text (no quotes required)"
    extractor:
      target: 1
      text: 2
      combined_action: true
      
  # Regular type patterns (lower priority) 
  - regex: "type\\s+[\"']?([^\"']+?)[\"']?\\s+(?:in|into)\\s+(.+?)(?:\\s+field|$)"
    description: "Type text in field"
    extractor:
      text: 1
      field: 2
  
  - regex: "enter\\s+[\"']?([^\"']+?)[\"']?\\s+(?:in|into)\\s+(.+)"
    description: "Enter text in field"
    extractor:
      text: 1
      field: 2
  
  - regex: "input\\s+[\"']?([^\"']+?)[\"']?\\s+(?:in|into)\\s+(.+)"
    description: "Input text in field"
    extractor:
      text: 1
      field: 2

navigate:
  - regex: "navigate\\s+to\\s+(.+)"
    description: "Navigate to URL"
    extractor:
      url: 1
  
  - regex: "go\\s+to\\s+(.+)" 
    description: "Go to URL"
    extractor:
      url: 1

  - regex: "open\\s+(.+)"
    description: "Open URL"
    extractor:
      url: 1

click:
  - regex: "click\\s+(?:on\\s+)?(.+?)(?:\\s+button|\\s+link|\\s+element|$)"
    description: "Click on element"
    extractor:
      target: 1
  
  - regex: "tap\\s+(?:on\\s+)?(.+)"
    description: "Tap element (mobile-like)"
    extractor:
      target: 1
  
  - regex: "select\\s+(.+?)(?:\\s+from\\s+dropdown|$)"
    description: "Select from dropdown"
    extractor:
      target: 1
      context:
        element_type: "dropdown"


upload:
  - regex: "upload\\s+file\\s+from\\s+path:\\s*[\"']([^\"']+)[\"']"
    description: "Upload file from local path"
    extractor:
      file_path: 1
  
  - regex: "upload\\s+[\"']?([^\"']+)[\"']?"
    description: "Upload file by path"
    extractor:
      file_path: 1

send:
  - regex: "send\\s+(?:the\\s+)?message"
    description: "Send message"
    extractor:
      target: "send"
  
  - regex: "send\\s+(?:button|it)"
    description: "Send button click"
    extractor:
      target: "send"

select:
  - regex: "select\\s+[\"']([^\"']+)[\"']"
    description: "Select option with quotes"
    extractor:
      target: 1
  
  - regex: "select\\s+(.+?)(?:\\s+option|$)"
    description: "Select option"
    extractor:
      target: 1

navigate:
  - regex: "navigate\\s+(?:away\\s+)?(?:from\\s+)?(.+?)(?:\\s+page|$)"
    description: "Navigate away from page"
    extractor:
      url: 1
      
  - regex: "return\\s+to\\s+(.+)"
    description: "Return to page/section"
    extractor:
      url: 1

explore:
  - regex: "explore\\s+(.+)"
    description: "Explore or investigate"
    extractor:
      target: 1

test:
  - regex: "test\\s+(?:that\\s+)?(.+)"
    description: "Test functionality"
    extractor:
      target: 1
  
  - regex: "try\\s+(.+)"
    description: "Try action"
    extractor:
      target: 1

confirm:
  - regex: "confirm\\s+(.+?)(?:\\s+if\\s+prompted|$)"
    description: "Confirm action"
    extractor:
      target: 1

close:
  - regex: "close\\s+(.+?)(?:\\s+without.*|$)"
    description: "Close element"
    extractor:
      target: 1

verify:
  # Business Process Verifications (HIGHEST PRIORITY - Must come first!)
  - regex: "verify\\s+(?:that\\s+)?(.+?)\\s+(?:creation|setup|initialization)\\s+process\\s+started"
    description: "Verify business process started"
    extractor:
      verification_type: "process_started"
      expected_value: 1
      
  - regex: "verify\\s+(?:that\\s+)?(.+?)\\s+process\\s+started"
    description: "Verify any process started"
    extractor:
      verification_type: "process_started"
      expected_value: 1
  
  - regex: "verify\\s+(?:that\\s+)?(.+?)\\s+(?:process|workflow)\\s+(?:started|initiated|began)"
    description: "Verify workflow started"
    extractor:
      verification_type: "process_started" 
      expected_value: 1
      
  - regex: "verify\\s+(?:that\\s+)?(.+?)\\s+(?:was|is)\\s+(?:created|generated|initiated)"
    description: "Verify creation completed"
    extractor:
      verification_type: "creation_completed"
      expected_value: 1
  
  # Standard Verification Types (Medium Priority)
  - regex: "verify\\s+(?:that\\s+)?(?:it\\s+)?redirect[s]?\\s+to\\s+(?:new\\s+)?page\\s+with\\s+url\\s+prefix\\s+(?:as\\s+)?[\"']?([^\"']+?)[\"']?\\s+and\\s+suffix\\s+(?:as\\s+)?[\"']?([^\"']+)[\"']?"
    description: "Verify URL redirection with prefix and suffix"
    extractor:
      verification_type: "url_redirect_with_patterns"
      url_prefix: 1
      url_suffix: 2
      
  - regex: "verify\\s+(?:that\\s+)?(?:it\\s+)?redirect[s]?\\s+to\\s+(?:new\\s+)?page\\s+.*?with\\s+url\\s+prefix\\s+(?:as\\s+)?[\"']([^\"']+)[\"']"
    description: "Verify URL redirection with prefix only"
    extractor:
      verification_type: "url_redirect_with_patterns"
      url_prefix: 1
      
  - regex: "verify\\s+(?:that\\s+)?(?:it\\s+)?redirect[s]?\\s+to\\s+(.+)"
    description: "Verify URL redirection"
    extractor:
      verification_type: "url_change"
      expected_value: 1
  
  - regex: "verify\\s+(?:that\\s+)?(.+?)\\s+(?:loads?|loaded)\\s+successfully"
    description: "Verify page loads/loaded"
    extractor:
      verification_type: "page_load"
  
  - regex: "verify\\s+(?:that\\s+)?page\\s+(?:gets\\s+)?(?:loads?|loaded)\\s+successfully"
    description: "Verify page gets loaded"
    extractor:
      verification_type: "page_load"
  
  - regex: "verify\\s+(?:that\\s+)?title\\s+contains\\s+[\"']?([^\"']+)[\"']?"
    description: "Verify title contains text"
    extractor:
      verification_type: "title_contains"
      expected_value: 1
  
  - regex: "verify\\s+(?:that\\s+)?(.+?)\\s+(?:is\\s+)?visible"
    description: "Verify element is visible"
    extractor:
      verification_type: "element_visible"
      expected_value: 1
  
  - regex: "verify\\s+(?:that\\s+)?(.+?)\\s+(?:appears?|shows?)"
    description: "Verify element appears"
    extractor:
      verification_type: "element_visible"
      expected_value: 1
  
  # Generic Fallbacks (LOWEST PRIORITY - Must come last!)
  - regex: "check\\s+(?:that\\s+)?(.+)"
    description: "Generic verification"
    extractor:
      verification_type: "generic"
  
  - regex: "verify\\s+(.+)"
    description: "Generic verification" 
    extractor:
      verification_type: "generic"

wait:
  - regex: "wait\\s+(?:for\\s+)?(\\d+)\\s*seconds?"
    description: "Wait for specific duration"
    extractor:
      wait_type: "time"
      duration: 1
  
  - regex: "wait\\s+(?:for\\s+)?(.+?)\\s+to\\s+(?:appear|load|show)"
    description: "Wait for element to appear"
    extractor:
      wait_type: "element_visible"
      target: 1
  
  - regex: "wait\\s+(?:for\\s+)?(?:page\\s+to\\s+)?load"
    description: "Wait for page load"
    extractor:
      wait_type: "page_load"
  
  - regex: "wait\\s+(?:for\\s+)?(.+)"
    description: "Generic wait"
    extractor:
      wait_type: "generic"

scroll:
  - regex: "scroll\\s+down"
    description: "Scroll down"
    extractor:
      direction: "down"
  
  - regex: "scroll\\s+up"
    description: "Scroll up"
    extractor:
      direction: "up"
  
  - regex: "scroll\\s+to\\s+(?:the\\s+)?top"
    description: "Scroll to top"
    extractor:
      direction: "top"
<<<<<<< HEAD
      
run_function:
  - regex: "run\\s+function\\s+'([^']+)'(?:\\s+(.*))?$"
    description: "Run a Python function with arguments (single quotes)"
    extractor:
      function_call: 1
      arguments: 2
      
  - regex: "run\\s+function\\s+\"([^\"]+)\"(?:\\s+(.*))?$"
    description: "Run a Python function with arguments (double quotes)"
    extractor:
      function_call: 1
      arguments: 2
      
  - regex: "run\\s+function\\s+([\\w\\.\\-_]+)(?:\\s+(.*))?$"
    description: "Run a Python function with arguments (no quotes)"
    extractor:
      function_call: 1
      arguments: 2
=======

press_enter:
  - regex: "press\\s+enter"
    description: "Press Enter key"
    extractor:
      key: "Enter"
  
  - regex: "hit\\s+enter"
    description: "Hit Enter key"
    extractor:
      key: "Enter"
  
  - regex: "press\\s+return"
    description: "Press Return key"
    extractor:
      key: "Enter"
  
  - regex: "submit\\s+(?:form|input)?"
    description: "Submit form by pressing Enter"
    extractor:
      key: "Enter"
>>>>>>> 8f3fcde4
<|MERGE_RESOLUTION|>--- conflicted
+++ resolved
@@ -286,27 +286,6 @@
     description: "Scroll to top"
     extractor:
       direction: "top"
-<<<<<<< HEAD
-      
-run_function:
-  - regex: "run\\s+function\\s+'([^']+)'(?:\\s+(.*))?$"
-    description: "Run a Python function with arguments (single quotes)"
-    extractor:
-      function_call: 1
-      arguments: 2
-      
-  - regex: "run\\s+function\\s+\"([^\"]+)\"(?:\\s+(.*))?$"
-    description: "Run a Python function with arguments (double quotes)"
-    extractor:
-      function_call: 1
-      arguments: 2
-      
-  - regex: "run\\s+function\\s+([\\w\\.\\-_]+)(?:\\s+(.*))?$"
-    description: "Run a Python function with arguments (no quotes)"
-    extractor:
-      function_call: 1
-      arguments: 2
-=======
 
 press_enter:
   - regex: "press\\s+enter"
@@ -327,5 +306,4 @@
   - regex: "submit\\s+(?:form|input)?"
     description: "Submit form by pressing Enter"
     extractor:
-      key: "Enter"
->>>>>>> 8f3fcde4
+      key: "Enter"