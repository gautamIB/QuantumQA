--- conflicted
+++ resolved
@@ -163,8 +163,15 @@
     def _extract_click_params(self, instruction: str, match: re.Match,
                               extractor: Dict) -> Dict[str, Any]:
         """Extract click parameters."""
-<<<<<<< HEAD
-
+        
+        # Define stop words that should be filtered from targets
+        STOP_WORDS = {
+            'a', 'an', 'and', 'are', 'as', 'at', 'be', 'by', 'for', 'from',
+            'has', 'he', 'in', 'is', 'it', 'its', 'of', 'on', 'that', 'the',
+            'to', 'was', 'were', 'will', 'with', 'would', 'this', 'these',
+            'those', 'they', 'there', 'their', 'then', 'than', 'them'
+        }
+        
         # Extract target element text
         target = None
 
@@ -203,52 +210,6 @@
                             print(f"    🔍 Fallback extraction: '{target}'")
                             break
 
-=======
-        
-        # Define stop words that should be filtered from targets
-        STOP_WORDS = {
-            'a', 'an', 'and', 'are', 'as', 'at', 'be', 'by', 'for', 'from',
-            'has', 'he', 'in', 'is', 'it', 'its', 'of', 'on', 'that', 'the',
-            'to', 'was', 'were', 'will', 'with', 'would', 'this', 'these',
-            'those', 'they', 'there', 'their', 'then', 'than', 'them'
-        }
-        
-        # Extract target element text
-        target = None
-        
-        # Try common click patterns with better stop word handling
-        click_patterns = [
-            r'click (?:on )?(?:the )?["\']?([^"\']+?)["\']?(?:\s+button|\s+link|\s+element|\s*$)',
-            r'click (?:on )?["\']?(.+?)["\']?(?:\s|$)',
-            r'click\s+(.+?)(?:\s+button|\s+link|\s+element|$)',
-        ]
-        
-        for pattern in click_patterns:
-            target_match = re.search(pattern, instruction.lower())
-            if target_match:
-                raw_target = target_match.group(1).strip()
-                
-                # Filter out stop words from the beginning and end
-                target_words = raw_target.split()
-                # Remove leading stop words
-                while target_words and target_words[0] in STOP_WORDS:
-                    target_words.pop(0)
-                # Remove trailing stop words
-                while target_words and target_words[-1] in STOP_WORDS:
-                    target_words.pop()
-                
-                if target_words:
-                    target = ' '.join(target_words)
-                    # Strip trailing punctuation such as commas or quotes that leak from sentence
-                    target = target.rstrip(",.'\"”’`)")
-                    break
-                else:
-                    # If all words were stop words, keep the original
-                    # Strip trailing punctuation for robustness
-                    target = raw_target.rstrip(",.'\"”’`)")
-                    break
-        
->>>>>>> 79671a8b
         # Extract context clues
         context = self._extract_context_clues(instruction)
 
