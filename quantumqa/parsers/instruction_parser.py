--- conflicted
+++ resolved
@@ -174,44 +174,6 @@
         
         # Extract target element text
         target = None
-<<<<<<< HEAD
-
-        # First try to extract quoted text (highest priority)
-        quoted_pattern = r"click\s+(?:on\s+)?['\"]([^'\"]+)['\"]"
-        quoted_match = re.search(quoted_pattern, instruction, re.IGNORECASE)
-        if quoted_match:
-            # If quoted text is found, use it as is (preserving spaces and case)
-            target = quoted_match.group(1)
-            print(f"    🔍 Extracted quoted text: '{target}'")
-        else:
-            # If extractor specifies target index, use it
-            if extractor and "target" in extractor and isinstance(
-                    extractor["target"], int):
-                target = match.group(extractor["target"]).strip()
-                print(f"    🔍 Using extractor target: '{target}'")
-            else:
-                # Try to extract full text (non-quoted)
-                full_text_pattern = r"click\s+(?:on\s+)?(.*?)(?:\s+button|\s+link|\s+element|$)"
-                full_text_match = re.search(full_text_pattern, instruction,
-                                            re.IGNORECASE)
-                if full_text_match:
-                    target = full_text_match.group(1).strip()
-                    print(f"    🔍 Extracted full text: '{target}'")
-
-                # If still no match, try the original patterns as fallback
-                if not target:
-                    click_patterns = [
-                        r'click\s+(?:on\s+)?(.+?)(?:\s+button|\s+link|\s+element|$)',
-                    ]
-
-                    for pattern in click_patterns:
-                        target_match = re.search(pattern, instruction.lower())
-                        if target_match:
-                            target = target_match.group(1).strip()
-                            print(f"    🔍 Fallback extraction: '{target}'")
-                            break
-
-=======
         
         # Try common click patterns with better stop word handling
         click_patterns = [
@@ -250,7 +212,6 @@
                     break
         
         
->>>>>>> 4c1cd527
         # Extract context clues
         context = self._extract_context_clues(instruction)
 
@@ -266,10 +227,6 @@
     def _extract_type_params(self, instruction: str, match: re.Match,
                              extractor: Dict) -> Dict[str, Any]:
         """Extract typing parameters."""
-<<<<<<< HEAD
-
-        # Pattern: "Type [text] in [field]" - Use original instruction to preserve case
-=======
         
         # Check if this is a combined click and type action
         if extractor.get("combined_action"):
@@ -293,7 +250,6 @@
             }
         
         # Standard type action: "Type [text] in [field]" - Use original instruction to preserve case
->>>>>>> 4c1cd527
         type_pattern = r'type\s+["\']?([^"\']+?)["\']?\s+(?:in|into)\s+(.+?)(?:\s+field|$)'
         type_match = re.search(
             type_pattern, instruction, re.IGNORECASE
