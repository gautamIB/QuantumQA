--- conflicted
+++ resolved
@@ -183,9 +183,6 @@
                        help='Force launch new browser instead of connecting to existing')
     parser.add_argument('--debug-port', type=int, default=9222,
                        help='Chrome remote debugging port (default: 9222)')
-<<<<<<< HEAD
-
-=======
     parser.add_argument('--performance-measurement', action='store_true',
                        help='Enable performance measurement mode (optimized for LCP/INP, bypasses CSP)')
     parser.add_argument('--disable-caching', action='store_true',
@@ -193,7 +190,6 @@
     parser.add_argument('--disable-performance', action='store_true',
                        help='Disable performance optimizations')
     
->>>>>>> 79671a8b
     args = parser.parse_args()
 
     # Validate instruction file exists
