--- conflicted
+++ resolved
@@ -15,11 +15,7 @@
 
 from quantumqa.engines.vision_chrome_engine import VisionChromeEngine
 from quantumqa.engines.chrome_engine import ChromeEngine
-<<<<<<< HEAD
-from quantumqa.engines.vision_chrome_engine import VisionChromeEngine
-=======
 from quantumqa.core.llm import VisionLLMClient
->>>>>>> 9b3471d5
 from quantumqa.api.api_engine import APIEngine
 from quantumqa.api.api_parser import APIDocumentationParser
 
@@ -51,17 +47,6 @@
     """Run UI test using Vision-Enhanced Chrome engine."""
     print("🌐 Running Vision-Enhanced UI Test")
     print("=" * 50)
-<<<<<<< HEAD
-
-
-    engine = ChromeEngine(
-        config_dir=config_dir,
-        credentials_file=credentials_file,
-        connect_to_existing=connect_to_existing,
-        debug_port=debug_port
-    )
-
-=======
     
     # Initialize vision client for AI-powered element detection
     try:
@@ -89,7 +74,6 @@
             debug_port=debug_port
         )
     
->>>>>>> 9b3471d5
     try:
         await engine.initialize(headless=headless)
         report = await engine.execute_test(instruction_file)
